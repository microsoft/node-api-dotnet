--- conflicted
+++ resolved
@@ -25,28 +25,16 @@
     /// <summary>
     /// Initializes the Node.js platform.
     /// </summary>
-<<<<<<< HEAD
     /// <param name="libnode">
     /// Name of the `libnode` shared library.
     /// Has to be a full file path when using .NET Framework.
     /// </param>
-    /// <param name="args">Optional application arguments.</param>
-    /// <param name="execArgs">Optional platform options.</param>
+    /// <param name="args">Optional platform arguments.</param>
     /// <exception cref="InvalidOperationException">A Node.js platform instance has already been
     /// loaded in the current process.</exception>
     public NodejsPlatform(
         string libnode,
-        string[]? args = null,
-        string[]? execArgs = null)
-=======
-    /// <param name="libnodePath">Path to the `libnode` shared library, including extension.</param>
-    /// <param name="args">Optional platform arguments.</param>
-    /// <exception cref="InvalidOperationException">A Node.js platform instance has already been
-    /// loaded in the current process.</exception>
-    public NodejsPlatform(
-        string libnodePath,
         string[]? args = null)
->>>>>>> 85d8c868
     {
         if (Current != null)
         {
