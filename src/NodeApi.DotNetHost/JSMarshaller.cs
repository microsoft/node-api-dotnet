// Copyright (c) Microsoft Corporation.
// Licensed under the MIT License.

using System;
using System.Collections.Concurrent;
using System.Collections.Generic;
using System.IO;
using System.Linq;
using System.Linq.Expressions;
using System.Reflection;
using System.Reflection.Emit;
using System.Runtime.InteropServices;
using System.Text;
using System.Threading;
using System.Threading.Tasks;
using Microsoft.JavaScript.NodeApi.Interop;

namespace Microsoft.JavaScript.NodeApi.DotNetHost;

/// <summary>
/// Generates expressions and delegates that support marshaling between .NET and JS.
/// </summary>
/// <remarks>
/// Most marshaling logic is generated in the form of lambda expressions. The expressions
/// can then be compiled into delegates at runtime, or written out as source code by a
/// compile time source-generator to support faster startup and AOT compiled binaries.
/// <para/>
/// All methods on this class are thread-safe.
/// </remarks>
public class JSMarshaller
{
    /// <summary>
    /// Prefix applied to the name of out parameters when building expressions. Expressions
    /// do not distinguish between ref and out parameters, but the source generator needs to use
    /// the correct keyword.
    /// </summary>
    public const string OutParameterPrefix = "__out_";

    /// <summary>
    /// When a method has `ref` and/or `out` parameters, the results are returned as an object
    /// with properties for each of the `ref`/`out` parameters along with a `result` property
    /// for the actual return value (if not void).
    /// </summary>
    public const string ResultPropertyName = "result";

    [ThreadStatic]
    private static JSMarshaller? s_current;

    public static JSMarshaller Current
    {
        get => s_current ??
            throw new InvalidOperationException("No current JSMarshaller instance.");
        internal set => s_current = value;
    }

    public JSMarshaller()
    {
        _interfaceMarshaller = new(() => new JSInterfaceMarshaller(),
            LazyThreadSafetyMode.ExecutionAndPublication);
        _delegates = new(() => new JSMarshallerDelegates(),
            LazyThreadSafetyMode.ExecutionAndPublication);
    }

    private readonly Lazy<JSInterfaceMarshaller> _interfaceMarshaller;
    private readonly Lazy<JSMarshallerDelegates> _delegates;

    private readonly ConcurrentDictionary<Type, Delegate> _fromJSDelegates = new();
    private readonly ConcurrentDictionary<Type, Delegate> _toJSDelegates = new();
    private readonly ConcurrentDictionary<Type, LambdaExpression> _fromJSExpressions = new();
    private readonly ConcurrentDictionary<Type, LambdaExpression> _toJSExpressions = new();
    private readonly ConcurrentDictionary<MethodInfo, Delegate> _jsMethodDelegates = new();

    private static readonly ParameterExpression s_argsParameter =
        Expression.Parameter(typeof(JSCallbackArgs), "__args");
    private static readonly IEnumerable<ParameterExpression> s_argsArray =
        new[] { s_argsParameter };

    // Cache some reflected members that are frequently referenced in expressions.

    private static readonly PropertyInfo s_context =
        typeof(JSRuntimeContext).GetStaticProperty(nameof(JSRuntimeContext.Current))
            ?? throw new NotImplementedException("JSRuntimeContext.Current");

    private static readonly PropertyInfo s_moduleContext =
        typeof(JSModuleContext).GetStaticProperty(nameof(JSModuleContext.Current))
            ?? throw new NotImplementedException("JSModuleContext.Current");

    private static readonly PropertyInfo s_valueItem =
        typeof(JSValue).GetIndexer(typeof(string))
            ?? throw new NotImplementedException("JSValue[string]");

    private static readonly MethodInfo s_isNullOrUndefined =
        typeof(JSValue).GetMethod(nameof(JSValue.IsNullOrUndefined))
            ?? throw new NotImplementedException("JSValue.IsNullOrUndefined");

    private static readonly PropertyInfo s_callbackArg =
        typeof(JSCallbackArgs).GetIndexer(typeof(int))
            ?? throw new NotImplementedException("JSCallbackArgs[int]");

    private static readonly MethodInfo s_unwrap =
        typeof(JSValue).GetMethod(nameof(JSValue.Unwrap))
            ?? throw new NotImplementedException("JSValue.Unwrap");

    private static readonly MethodInfo s_tryUnwrap =
        typeof(JSValue).GetMethod(nameof(JSValue.TryUnwrap))
            ?? throw new NotImplementedException("JSValue.TryUnwrap");

    private static readonly MethodInfo s_getOrCreateObjectWrapper =
        typeof(JSRuntimeContext).GetInstanceMethod(nameof(JSRuntimeContext.GetOrCreateObjectWrapper))
            ?? throw new NotImplementedException("JSRuntimeContext.GetOrCreateObjectWrapper");

    private static readonly MethodInfo s_asVoidPromise =
        typeof(TaskExtensions).GetStaticMethod(
            nameof(TaskExtensions.AsPromise), new[] { typeof(Task) })
            ?? throw new NotImplementedException("TaskExtensions.AsPromise");

    /// <summary>
    /// Gets or sets a value indicating whether the marshaller automatically converts
    /// casing between TitleCase .NET member names and camelCase JavaScript member names.
    /// </summary>
    public bool AutoCamelCase { get; set; }

    private string ToCamelCase(string name)
    {
        if (!AutoCamelCase) return name;

        StringBuilder sb = new(name);
        sb[0] = char.ToLowerInvariant(sb[0]);
        return sb.ToString();
    }

    /// <summary>
    /// Converts a value to a JS value.
    /// </summary>
    public JSValue From<T>(T value)
    {
        JSValue.From<T> converter = GetToJSValueDelegate<T>();
        return converter(value);
    }

    /// <summary>
    /// Converts a JS value to a requested type.
    /// </summary>
    public T To<T>(JSValue value)
    {
        JSValue.To<T> converter = GetFromJSValueDelegate<T>();
        return converter(value);
    }

    /// <summary>
    /// Checks whether a type is converted to a JavaScript built-in type.
    /// </summary>
    internal static bool IsConvertedType(Type type)
    {
        if (type.IsPrimitive ||
            type == typeof(string) ||
            type == typeof(Array) ||
            type == typeof(Task) ||
            type == typeof(DateTime))
        {
            return true;
        }

        if (type.IsGenericType)
        {
            type = type.GetGenericTypeDefinition();
        }

        if (type.IsGenericTypeDefinition &&
            (type == typeof(CancellationToken) ||
            type == typeof(IEnumerable<>) ||
            type == typeof(IAsyncEnumerable<>) ||
            type == typeof(ICollection<>) ||
            type == typeof(IReadOnlyCollection<>) ||
            type == typeof(ISet<>) ||
#if !NETFRAMEWORK
            type == typeof(IReadOnlySet<>) ||
#endif
            type == typeof(IList<>) ||
            type == typeof(IReadOnlyList<>) ||
            type == typeof(IDictionary<,>) ||
            type == typeof(IReadOnlyDictionary<,>)))
        {
            return true;
        }

        return false;
    }

    /// <summary>
    /// Converts from a JS value to a specified type.
    /// </summary>
    /// <typeparam name="T">The type the value will be converted to.</typeparam>
    /// <exception cref="NotSupportedException">The type cannot be converted.</exception>
    public T FromJS<T>(JSValue value) => GetFromJSValueDelegate<T>()(value);

    /// <summary>
    /// Converts from a specified type to a JS value.
    /// </summary>
    /// <typeparam name="T">The type the value will be converted from.</typeparam>
    /// <exception cref="NotSupportedException">The type cannot be converted.</exception>
    public JSValue ToJS<T>(T value) => GetToJSValueDelegate<T>()(value);

    /// <summary>
    /// Gets a delegate that converts from a JS value to a specified type.
    /// </summary>
    /// <typeparam name="T">The type the value will be converted to.</typeparam>
    /// <exception cref="NotSupportedException">The type cannot be converted.</exception>
    /// <remarks>
    /// Type conversion delegates are built on created and then cached, so it is efficient
    /// to call this method multiple times for the same type.
    /// </remarks>
    public JSValue.To<T> GetFromJSValueDelegate<T>()
    {
        return (JSValue.To<T>)_fromJSDelegates.GetOrAdd(typeof(T), (toType) =>
        {
            LambdaExpression fromJSExpression = GetFromJSValueExpression(toType);
            return fromJSExpression.Compile();
        });
    }

    /// <summary>
    /// Gets a delegate that converts from a specified type to a JS value.
    /// </summary>
    /// <typeparam name="T">The type the value will be converted from.</typeparam>
    /// <exception cref="NotSupportedException">The type cannot be converted.</exception>
    /// <remarks>
    /// Type conversion delegates are built on demand and then cached, so it is efficient
    /// to call this method multiple times for the same type.
    /// </remarks>
    public JSValue.From<T> GetToJSValueDelegate<T>()
    {
        return (JSValue.From<T>)_toJSDelegates.GetOrAdd(typeof(T), (fromType) =>
        {
            LambdaExpression toJSExpression = GetToJSValueExpression(fromType);
            return toJSExpression.Compile();
        });
    }

    /// <summary>
    /// Gets a delegate for a .NET adapter to a JS method. When invoked, the adapter will
    /// marshal the arguments to JS, invoke the JS method, then marshal the return value
    /// (or exception) back to .NET.
    /// </summary>
    /// <remarks>
    /// The delegate has an extra initial argument of type <see cref="JSValue"/> that is
    /// the JS object on which the method will be invoked.
    /// </remarks>
    public Delegate GetToJSMethodDelegate(MethodInfo method)
    {
        return _jsMethodDelegates.GetOrAdd(method, (method) =>
        {
            LambdaExpression jsMethodExpression = BuildToJSMethodExpression(method);
            return jsMethodExpression.Compile();
        });
    }

    /// <summary>
    /// Gets a delegate for a .NET adapter to a JS method, using the current thread
    /// JS marshaller instance.
    /// </summary>
    public static Delegate StaticGetToJSMethodDelegate(MethodInfo method)
        => Current.GetToJSMethodDelegate(method);

    /// <summary>
    /// Gets a lambda expression that converts from a JS value to a specified type.
    /// </summary>
    /// <param name="toType">The type the value will be converted to.</param>
    /// <exception cref="NotSupportedException">The type cannot be converted.</exception>
    /// <remarks>
    /// Type conversion expressions are built on demand and then cached, so it is efficient
    /// to call this method multiple times for the same type.
    /// </remarks>
    public LambdaExpression GetFromJSValueExpression(Type toType)
    {
        if (toType is null) throw new ArgumentNullException(nameof(toType));

        try
        {
            if (toType == typeof(Task) ||
                (toType.IsGenericType && toType.GetGenericTypeDefinition() == typeof(Task<>)))
            {
                return _fromJSExpressions.GetOrAdd(toType, BuildConvertFromJSPromiseExpression);
            }
            else
            {
                return _fromJSExpressions.GetOrAdd(toType, BuildConvertFromJSValueExpression);
            }
        }
        catch (Exception ex)
        {
            throw new JSMarshallerException(
                "Failed to build expression for conversion from JS value.", toType, ex);
        }
    }

    /// <summary>
    /// Gets a lambda expression that converts from a specified type to a JS value.
    /// </summary>
    /// <param name="fromType">The type the value will be converted from.</param>
    /// <exception cref="NotSupportedException">The type cannot be converted.</exception>
    /// <remarks>
    /// Type conversion expressions are built on demand and then cached, so it is efficient
    /// to call this method multiple times for the same type.
    /// </remarks>
    public LambdaExpression GetToJSValueExpression(Type fromType)
    {
        if (fromType is null) throw new ArgumentNullException(nameof(fromType));

        try
        {
            if (fromType == typeof(Task) ||
                (fromType.IsGenericType && fromType.GetGenericTypeDefinition() == typeof(Task<>)))
            {
                return _fromJSExpressions.GetOrAdd(fromType, BuildConvertToJSPromiseExpression);
            }
            else
            {
                return _toJSExpressions.GetOrAdd(fromType, BuildConvertToJSValueExpression);
            }
        }
        catch (Exception ex)
        {
            throw new JSMarshallerException(
                "Failed to build expression for conversion to JS value.", fromType, ex);
        }
    }

    /// <summary>
    /// Builds a lambda expression for a JS callback adapter that constructs an instance of
    /// a .NET class. When invoked, the expression will marshal the constructor arguments
    /// from JS, invoke the constructor, then return the new instance of the class.
    /// </summary>
    /// <remarks>
    /// The returned expression takes a <see cref="JSCallbackArgs"/> parameter and returns an
    /// instance of the class as an external JS value. The lambda expression may be converted to
    /// a delegate with <see cref="LambdaExpression.Compile()"/>, and used as the constructor
    /// callback parameter for a <see cref="JSClassBuilder{T}"/>.
    /// </remarks>
#pragma warning disable CA1822 // Mark members as static
    public Expression<JSCallback> BuildFromJSConstructorExpression(ConstructorInfo constructor)
    {
        if (constructor is null) throw new ArgumentNullException(nameof(constructor));

        /*
         * ConstructorClass(JSCallbackArgs __args)
         * {
         *     var param0Name = (Param0Type)__args[0];
         *     ...
         *     var __result = new ConstructorClass(param0, ...);
         *     return JSValue.CreateExternal(__result);
         * }
         */

        ParameterInfo[] parameters = constructor.GetParameters();
        ParameterExpression[] argVariables = new ParameterExpression[parameters.Length];
        IEnumerable<ParameterExpression> variables;
        List<Expression> statements = new(parameters.Length + 2);

        for (int i = 0; i < parameters.Length; i++)
        {
            argVariables[i] = Variable(parameters[i]);
            statements.Add(Expression.Assign(argVariables[i],
                BuildArgumentExpression(i, parameters[i])));
        }

        ParameterExpression resultVariable = Expression.Variable(
            constructor.DeclaringType!, "__result");
        variables = argVariables.Append(resultVariable);
        statements.Add(Expression.Assign(resultVariable,
            Expression.New(constructor, argVariables)));

        MethodInfo createExternalMethod = typeof(JSValue)
            .GetStaticMethod(nameof(JSValue.CreateExternal));
        statements.Add(Expression.Call(
            createExternalMethod, resultVariable));

        return (Expression<JSCallback>)Expression.Lambda(
            delegateType: typeof(JSCallback),
            body: Expression.Block(typeof(JSValue), variables, statements),
            name: "new_" + FullTypeName(constructor.DeclaringType!),
            parameters: s_argsArray);

    }
#pragma warning restore CA1822 // Mark members as static

    /// <summary>
    /// Builds a lambda expression for a JS callback adapter to a .NET method. When invoked,
    /// the expression will marshal the arguments from JS, invoke the method, then marshal the
    /// return value (or exception) back to JS.
    /// </summary>
    /// <remarks>
    /// The returned expression takes a single <see cref="JSCallbackArgs"/> parameter and
    /// returns a <see cref="JSValue"/>. For instance methods, the `this` argument for the JS
    /// callback args must be a JS object that wraps a .NET object matching the method's
    /// declaring type. The lambda expression may be converted to a <see cref="JSCallback"/>
    /// delegate with <see cref="LambdaExpression.Compile()"/>.
    /// </remarks>
    public Expression<JSCallback> BuildFromJSMethodExpression(MethodInfo method)
    {
        if (method is null) throw new ArgumentNullException(nameof(method));
        else if (method.IsGenericMethodDefinition) throw new ArgumentException(
            "Construct a generic method definition from the method first.", nameof(method));

        try
        {
            return method.IsStatic
                ? BuildFromJSStaticMethodExpression(method)
                : BuildFromJSInstanceMethodExpression(method);
        }
        catch (Exception ex)
        {
            throw new JSMarshallerException(
                "Failed to build JS callback adapter expression for .NET method.", method, ex);
        }
    }

    /// <summary>
    /// Builds a lambda expression for a JS callback adapter to a .NET property getter. When
    /// invoked, the expression will get the property value and marshal it back to JS.
    /// </summary>
    /// <remarks>
    /// The returned expression takes a single <see cref="JSCallbackArgs"/> parameter and
    /// returns a <see cref="JSValue"/>. For instance methods, the `this` argument for the JS
    /// callback args must be a JS object that wraps a .NET object matching the property's
    /// declaring type. The lambda expression may be converted to a <see cref="JSCallback"/>
    /// delegate with <see cref="LambdaExpression.Compile()"/>.
    /// </remarks>
    public Expression<JSCallback> BuildFromJSPropertyGetExpression(PropertyInfo property)
    {
        if (property is null) throw new ArgumentNullException(nameof(property));

        MethodInfo? getMethod = property.GetMethod ??
            throw new ArgumentException("Property does not have a get method.");
        try
        {
            return getMethod.IsStatic
                ? BuildFromJSStaticPropertyGetExpression(property)
                : BuildFromJSInstancePropertyGetExpression(property);
        }
        catch (Exception ex)
        {
            throw new JSMarshallerException(
                "Failed to build JS callback adapter for .NET property getter.", property, ex);
        }
    }

    /// <summary>
    /// Builds a lambda expression for a JS callback adapter to a .NET property setter. When
    /// invoked, the delegate will marshal the value from JS and set the property.
    /// </summary>
    /// <remarks>
    /// The returned expression takes a single <see cref="JSCallbackArgs"/> parameter and
    /// returns a <see cref="JSValue"/>. For instance methods, the `this` argument for the JS
    /// callback args must be a JS object that wraps a .NET object matching the property's
    /// declaring type. The lambda expression may be converted to a <see cref="JSCallback"/>
    /// delegate with <see cref="LambdaExpression.Compile()"/>.
    /// </remarks>
    public Expression<JSCallback> BuildFromJSPropertySetExpression(PropertyInfo property)
    {
        if (property is null) throw new ArgumentNullException(nameof(property));

        MethodInfo? setMethod = property.SetMethod ??
            throw new ArgumentException("Property does not have a set method.");
        try
        {
            return setMethod.IsStatic
                ? BuildFromJSStaticPropertySetExpression(property)
                : BuildFromJSInstancePropertySetExpression(property);
        }
        catch (Exception ex)
        {
            throw new JSMarshallerException(
                "Failed to build JS callback adapter for .NET property setter.", property, ex);
        }
    }

    /// <summary>
    /// Builds a lambda expression for a .NET adapter to a JS method. When invoked, the
    /// delegate will marshal the arguments to JS, invoke the method on the JS class or
    /// instance, then marshal the return value (or exception) back to .NET.
    /// </summary>
    /// <remarks>
    /// The expression has an extra initial argument of type <see cref="JSValue"/> that is
    /// the JS object on which the method will be invoked. For static methods that is the
    /// JS class object; for instance methods it is the JS instance. The lambda expression
    /// may be converted to a delegate with <see cref="LambdaExpression.Compile()"/>.
    /// </remarks>
    public LambdaExpression BuildToJSMethodExpression(MethodInfo method)
    {
        if (method is null) throw new ArgumentNullException(nameof(method));
        else if (method.IsGenericMethodDefinition) throw new ArgumentException(
            "Construct a generic method definition from the method first.", nameof(method));

        try
        {
            string name = method.Name;
            if (method.DeclaringType!.IsInterface)
            {
                name = method.DeclaringType.Namespace + '.' +
                    method.DeclaringType.Name + '.' + name;
            }

            ParameterInfo[] allMethodParameters = method.GetParameters();
            ParameterInfo[] methodParameters = allMethodParameters
                .Where((p) => !(p.IsOut && !p.IsIn)).ToArray(); // Exclude out-only parameters

            ParameterExpression[] parameters =
                new ParameterExpression[allMethodParameters.Length + 1];
            ParameterExpression thisParameter = Expression.Parameter(typeof(JSValue), "__this");
            parameters[0] = thisParameter;
            for (int i = 0; i < allMethodParameters.Length; i++)
            {
                parameters[i + 1] = Parameter(allMethodParameters[i]);
            }

            /*
             * ReturnType MethodName(JSValue __this, Arg0Type arg0, ...)
             * {
             *     JSValue __result = __this.CallMethod("methodName", (JSValue)arg0, ...);
             *     return (ReturnType)__result;
             * }
             */

            // If the method is an explicit interface implementation, parse off the simple name.
            // Then convert to JSValue for use as a JS property name.
            int dotIndex = method.Name.LastIndexOf('.');
            Expression methodName = Expression.Convert(
                Expression.Constant(ToCamelCase(
                    dotIndex >= 0 ? method.Name.Substring(dotIndex + 1) : method.Name)),
                typeof(JSValue),
                typeof(JSValue).GetImplicitConversion(typeof(string), typeof(JSValue)));

            Expression ParameterToJSValue(int index) => InlineOrInvoke(
                GetToJSValueExpression(methodParameters[index].ParameterType),
                parameters[index + 1],
                nameof(BuildToJSMethodExpression));

            // Switch on parameter count to avoid allocating an array if < 4 parameters.
            // (Expression trees don't support stackalloc.)
            Expression callExpression;
            if (methodParameters.Length == 0)
            {
                callExpression = Expression.Call(
                    thisParameter,
                    typeof(JSValue).GetMethod(nameof(JSValue.CallMethod),
                        new[] { typeof(JSValue) })
                        ?? throw new NotImplementedException("JSValue.CallMethod(JSValue)"),
                    methodName);
            }
            else if (methodParameters.Length == 1)
            {
                callExpression = Expression.Call(
                    thisParameter,
                    typeof(JSValue).GetMethod(nameof(JSValue.CallMethod),
                        new[] { typeof(JSValue), typeof(JSValue) })
                        ?? throw new NotImplementedException(
                            "JSValue.CallMethod(JSValue, JSValue)"),
                    methodName,
                    ParameterToJSValue(0));
            }
            else if (methodParameters.Length == 2)
            {
                callExpression = Expression.Call(
                    thisParameter,
                    typeof(JSValue).GetMethod(nameof(JSValue.CallMethod),
                        new[] { typeof(JSValue), typeof(JSValue), typeof(JSValue) })
                        ?? throw new NotImplementedException(
                            "JSValue.CallMethod(JSValue, JSValue, JSValue)"),
                    methodName,
                    ParameterToJSValue(0),
                    ParameterToJSValue(1));
            }
            else if (methodParameters.Length == 3)
            {
                callExpression = Expression.Call(
                    thisParameter,
                    typeof(JSValue).GetMethod(nameof(JSValue.CallMethod),
                        new[] { typeof(JSValue), typeof(JSValue), typeof(JSValue),
                            typeof(JSValue) })
                        ?? throw new NotImplementedException(
                            "JSValue.CallMethod(JSValue, JSValue, JSValue, JSValue)"),
                    methodName,
                    ParameterToJSValue(0),
                    ParameterToJSValue(1),
                    ParameterToJSValue(2));
            }
            else
            {
                callExpression = Expression.Call(
                    thisParameter,
                    typeof(JSValue).GetMethod(nameof(JSValue.CallMethod),
                        new[] { typeof(JSValue), typeof(JSValue[]) })
                        ?? throw new NotImplementedException("JSValue.CallMethod(JSValue, JSValue[])"),
                    new Expression[]
                    {
                        methodName,
                        Expression.NewArrayInit(
                            typeof(JSValue),
                            methodParameters.Select((_, i) => ParameterToJSValue(i))),
                    });
            }


            ParameterExpression resultVariable = Expression.Parameter(typeof(JSValue), "__result");
            List<Expression> statements = new();

            if (allMethodParameters.Any((p) => p.IsOut))
            {
                statements.Add(Expression.Assign(resultVariable, callExpression));

                foreach (ParameterInfo outParameter in allMethodParameters.Where((p) => p.IsOut))
                {
                    // Convert and assign values to out parameters.
                    string? outParameterName = Parameter(outParameter).Name;
                    statements.Add(Expression.Assign(
                        parameters.Single((p) => p.Name == outParameterName),
                        InlineOrInvoke(
                            GetFromJSValueExpression(outParameter.ParameterType),
                            Expression.Property(
                                resultVariable,
                                s_valueItem,
                                Expression.Constant(outParameter.Name)),
                            nameof(BuildToJSMethodExpression))));
                }

                string resultName = ResultPropertyName;
                if (allMethodParameters.Any(
                    (p) => p.Name == resultName && (p.IsOut || p.ParameterType.IsByRef)))
                {
                    resultName = '_' + resultName;
                }

                if (method.ReturnType != typeof(void))
                {
                    // Get the return value from the results object.
                    statements.Add(Expression.Assign(resultVariable, Expression.Property(
                        resultVariable, s_valueItem, Expression.Constant(resultName))));
                    statements.Add(InlineOrInvoke(
                        GetFromJSValueExpression(method.ReturnType),
                        resultVariable,
                        nameof(BuildToJSMethodExpression)));
                }
            }
            else if (method.ReturnType == typeof(void))
            {
                statements.Add(callExpression);
            }
            else
            {
                statements.Add(Expression.Assign(resultVariable, callExpression));
                statements.Add(InlineOrInvoke(
                    GetFromJSValueExpression(method.ReturnType),
                    resultVariable,
                    nameof(BuildToJSMethodExpression)));
            }

            return Expression.Lambda(
                _delegates.Value.GetToJSDelegateType(method.ReturnType, parameters),
                Expression.Block(method.ReturnType, new[] { resultVariable }, statements),
                name,
                parameters);
        }
        catch (Exception ex)
        {
            throw new JSMarshallerException(
                "Failed to build .NET adapter for JS method.", method, ex);
        }
    }

    /// <summary>
    /// Builds a lambda expression for a .NET adapter to a JS function that is callable
    /// as a .NET delegate. When invoked, the adapter will marshal the arguments to JS, invoke
    /// the JS function, then marshal the return value (or exception) back to .NET.
    /// </summary>
    /// <remarks>
    /// The expression has an extra initial argument of type <see cref="JSValue"/> that is
    /// the JS function that will be invoked. The lambda expression may be converted to a
    /// delegate with <see cref="LambdaExpression.Compile()"/>.
    /// </remarks>
    public LambdaExpression BuildToJSFunctionExpression(MethodInfo method)
    {
        if (method is null) throw new ArgumentNullException(nameof(method));
        else if (method.IsGenericMethodDefinition) throw new ArgumentException(
            "Construct a generic method definition from the method first.", nameof(method));

        try
        {
            ParameterInfo[] methodParameters = method.GetParameters();
            ParameterExpression[] parameters = new ParameterExpression[methodParameters.Length + 1];
            ParameterExpression thisParameter = Expression.Parameter(typeof(JSValue), "__this");
            parameters[0] = thisParameter;
            for (int i = 0; i < methodParameters.Length; i++)
            {
                parameters[i + 1] = Parameter(methodParameters[i]);
            }

            ParameterExpression resultVariable = Expression.Parameter(typeof(JSValue), "__result");

            /*
             * ReturnType DelegateName(JSValue __this, Arg0Type arg0, ...)
             * {
             *     JSValue __result = __this.Call(thisArg: default(JSValue), (JSValue)arg0, ...);
             *     return (ReturnType)__result;
             * }
             */

            Expression ParameterToJSValue(int index) => InlineOrInvoke(
                GetToJSValueExpression(methodParameters[index].ParameterType),
                parameters[index + 1],
                nameof(BuildToJSMethodExpression));

            // Switch on parameter count to avoid allocating an array if < 4 parameters.
            // (Expression trees don't support stackalloc.)
            Expression callExpression;
            if (methodParameters.Length == 0)
            {
                callExpression = Expression.Call(
                    thisParameter,
                    typeof(JSValue).GetMethod(nameof(JSValue.Call),
                        new[] { typeof(JSValue) })
                        ?? throw new NotImplementedException("JSValue.Call(JSValue)"),
                    Expression.Default(typeof(JSValue)));
            }
            else if (methodParameters.Length == 1)
            {
                callExpression = Expression.Call(
                    thisParameter,
                    typeof(JSValue).GetMethod(nameof(JSValue.Call),
                        new[] { typeof(JSValue), typeof(JSValue) })
                        ?? throw new NotImplementedException("JSValue.Call(JSValue, JSValue)"),
                    Expression.Default(typeof(JSValue)),
                    ParameterToJSValue(0));
            }
            else if (methodParameters.Length == 2)
            {
                callExpression = Expression.Call(
                    thisParameter,
                    typeof(JSValue).GetMethod(nameof(JSValue.Call),
                        new[] { typeof(JSValue), typeof(JSValue), typeof(JSValue) })
                        ?? throw new NotImplementedException(
                            "JSValue.Call(JSValue, JSValue, JSValue)"),
                    Expression.Default(typeof(JSValue)),
                    ParameterToJSValue(0),
                    ParameterToJSValue(1));
            }
            else if (methodParameters.Length == 3)
            {
                callExpression = Expression.Call(
                    thisParameter,
                    typeof(JSValue).GetMethod(nameof(JSValue.Call),
                        new[] { typeof(JSValue), typeof(JSValue), typeof(JSValue),
                            typeof(JSValue) })
                        ?? throw new NotImplementedException(
                            "JSValue.Call(JSValue, JSValue, JSValue, JSValue)"),
                    Expression.Default(typeof(JSValue)),
                    ParameterToJSValue(0),
                    ParameterToJSValue(1),
                    ParameterToJSValue(2));
            }
            else
            {
                callExpression = Expression.Call(
                    thisParameter,
                    typeof(JSValue).GetMethod(nameof(JSValue.Call),
                        new[] { typeof(JSValue), typeof(JSValue[]) })
                        ?? throw new NotImplementedException(
                            "JSValue.Call(JSValue, JSValue[])"),
                    new Expression[]
                    {

                        Expression.Default(typeof(JSValue)),
                        Expression.NewArrayInit(
                            typeof(JSValue),
                            methodParameters.Select((_, i) => ParameterToJSValue(i))),
                    });
            }

            Expression[] statements;
            if (method.ReturnType == typeof(void))
            {
                statements = new[] { callExpression };
            }
            else
            {
                statements = new[]
                {
                    Expression.Assign(resultVariable, callExpression),
                    InlineOrInvoke(
                        GetFromJSValueExpression(method.ReturnType),
                        resultVariable,
                        nameof(BuildToJSMethodExpression)),
                };
            }

            return Expression.Lambda(
                _delegates.Value.GetToJSDelegateType(method.ReturnType, parameters),
                Expression.Block(method.ReturnType, new[] { resultVariable }, statements),
                $"to_{FullMethodName(method)}",
                parameters);
        }
        catch (Exception ex)
        {
            throw new JSMarshallerException(
                "Failed to build .NET adapter to JS delegate.", method.DeclaringType!, ex);
        }
    }

    /// <summary>
    /// Builds a lambda expression for a .NET adapter from a JS function that calls a
    /// .NET delegate. When invoked, the adapter will marshal the arguments from JS, invoke
    /// the .NET delegate, then marshal the return value (or exception) back to JS.
    /// </summary>
    /// <remarks>
    /// The expression has an extra initial argument of the .NET delegate type that is
    /// the delegate that will be invoked. The lambda expression may be converted to a
    /// delegate with <see cref="LambdaExpression.Compile()"/>.
    /// </remarks>
    public LambdaExpression BuildFromJSFunctionExpression(MethodInfo method)
    {
        try
        {
            ParameterExpression thisParameter = Expression.Parameter(
                method.DeclaringType!, "__this");

            List<ParameterExpression> argVariables = new();
            IEnumerable<ParameterExpression> variables;
            ParameterInfo[] parameters = method.GetParameters();
            List<Expression> statements = new(parameters.Length + 2);

            /*
             * JSValue DelegateName(DelegateType __this, JSCallbackArgs __args)
             * {
             *     var param0Name = (Param0Type)__args[0];
             *     ...
             *     var __result = __this.Invoke(param0, ...);
             *     return (JSValue)__result;
             * }
             */

            for (int i = 0; i < parameters.Length; i++)
            {
                argVariables.Add(Expression.Variable(
                    parameters[i].ParameterType, parameters[i].Name));
                statements.Add(Expression.Assign(argVariables[i],
                    BuildArgumentExpression(i, parameters[i])));
            }

            if (method.ReturnType == typeof(void))
            {
                variables = argVariables;
                statements.Add(Expression.Call(thisParameter, method, argVariables));
                statements.Add(Expression.Default(typeof(JSValue)));
            }
            else
            {
                ParameterExpression resultVariable = Expression.Variable(
                    method.ReturnType, "__result");
                variables = argVariables.Append(resultVariable);
                statements.Add(Expression.Assign(resultVariable,
                    Expression.Call(thisParameter, method, argVariables)));
                statements.Add(BuildResultExpression(resultVariable, method.ReturnType));
            }

            return Expression.Lambda(
                JSMarshallerDelegates.GetFromJSDelegateType(method.DeclaringType!),
                body: Expression.Block(typeof(JSValue), variables, statements),
                $"from_{FullMethodName(method)}",
                parameters: new[] { thisParameter, s_argsParameter });
        }
        catch (Exception ex)
        {
            throw new JSMarshallerException(
                "Failed to build .NET adapter from JS delegate.", method.DeclaringType!, ex);
        }
    }

    private LambdaExpression BuildToJSFunctionExpression(Type delegateType)
    {
        MethodInfo invokeMethod = delegateType.GetMethod(nameof(Action.Invoke))!;
        LambdaExpression methodExpression = BuildToJSFunctionExpression(invokeMethod);

        // When invoking a JS function via a .NET delegate, use the synchronization context
        // to ensure the call is made on the JS thread. Ordinary method calls from .NET to
        // JS do not do this, but callback delegates are more likely to be invoked asynchronously
        // from a background thread.

        /*
         * var __valueRef = new JSReference(__value);
         * var __syncContext = JSSynchronizationContext.Current;
         * return (...args) => __syncContext.Run(() =>
         *     __valueRef.GetValue().Value.Call(...args));
         */
        ParameterExpression valueParameter = Expression.Parameter(typeof(JSValue), "__value");
        ParameterExpression valueRefVariable = Expression.Variable(
            typeof(JSReference), "__valueRef");
        ParameterExpression syncContextVariable = Expression.Variable(
            typeof(JSSynchronizationContext), "__syncContext");

        Expression assignRefExpression = Expression.Assign(
            valueRefVariable,
            Expression.New(
                typeof(JSReference).GetInstanceConstructor(
                    new[] { typeof(JSValue), typeof(bool) })
                ?? throw new NotImplementedException("new JSReference(JSValue, bool)"),
                valueParameter,
                Expression.Constant(false)));
        Expression assignSyncContextExpression = Expression.Assign(
            syncContextVariable,
            Expression.Property(null, typeof(JSSynchronizationContext).GetStaticProperty(
                nameof(JSSynchronizationContext.Current))));
        Expression getValueExpression = Expression.Property(
            Expression.Call(
                valueRefVariable,
                typeof(JSReference).GetInstanceMethod(nameof(JSReference.GetValue))),
            "Value");

        ParameterExpression[] parameters = invokeMethod.GetParameters()
            .Select(Parameter).ToArray();

        // Select either the Action or Func<> overload of JSSynchronizationContext.Run,
        // depending on whether the delegate returns a value.
        Type runDelegateType;
        MethodInfo runMethod;
        if (invokeMethod.ReturnType == typeof(void))
        {
            runDelegateType = typeof(Action);
            runMethod = typeof(JSSynchronizationContext).GetInstanceMethod(
                nameof(JSSynchronizationContext.Run), new[] { typeof(Action) });
        }
        else
        {
            runDelegateType = typeof(Func<>).MakeGenericType(invokeMethod.ReturnType);
            runMethod = typeof(JSSynchronizationContext).GetInstanceMethod(
                nameof(JSSynchronizationContext.Run),
                new[] { typeof(Func<>) },
                genericArg: invokeMethod.ReturnType);
        }

        LambdaExpression innerLambdaExpression = Expression.Lambda(
            runDelegateType,
            Expression.Invoke(
                methodExpression,
                parameters.Prepend(getValueExpression)));
        Expression lambdaExpression = Expression.Lambda(
            delegateType,
            Expression.Call(syncContextVariable, runMethod, innerLambdaExpression),
            parameters);

        parameters = new[] { valueParameter };
        return Expression.Lambda(
            _delegates.Value.GetToJSDelegateType(delegateType, parameters),
            Expression.Block(
                delegateType,
                new[] { valueRefVariable, syncContextVariable },
                new[]
                {
                    assignRefExpression,
                    assignSyncContextExpression,
                    lambdaExpression,
                }),
            $"to_{FullTypeName(delegateType)}",
            parameters);
    }

    private LambdaExpression BuildFromJSFunctionExpression(Type delegateType)
    {
        MethodInfo invokeMethod = delegateType.GetMethod(nameof(Action.Invoke))!;
        LambdaExpression methodExpression = BuildFromJSFunctionExpression(invokeMethod);

        /*
         * JSValue.CreateFunction(name, (__args) => __value.Invoke(...args));
         */

        ParameterExpression valueParameter = Expression.Parameter(delegateType, "__value");
        MethodInfo createFunctionMethod = typeof(JSValue).GetStaticMethod(
            nameof(JSValue.CreateFunction),
            new[] { typeof(string), typeof(JSCallback), typeof(object) });

        Expression lambdaExpression = Expression.Lambda(
            typeof(JSCallback),
            Expression.Invoke(methodExpression, valueParameter, s_argsParameter),
            s_argsArray);

        ParameterExpression[] parameters = new[] { valueParameter };
        return Expression.Lambda(
            _delegates.Value.GetToJSDelegateType(typeof(JSValue), parameters),
            Expression.Block(
                typeof(JSValue),
                new Expression[]
                {
                    Expression.Call(
                        createFunctionMethod,
                        Expression.Constant(methodExpression.Name),
                        lambdaExpression,
                        Expression.Default(typeof(object))),
                }),
            $"from_{FullTypeName(delegateType)}",
            parameters);
    }

    /// <summary>
    /// Builds a lambda expression for a .NET adapter to a JS property getter. When invoked,
    /// the delegate will get the property value from the JS class or instance, marshal the
    /// value from JS, and return it.
    /// </summary>
    /// <remarks>
    /// The expression has an extra initial argument of type <see cref="JSValue"/> that is
    /// the JS object on which the property will be accessed. For static properties that is the
    /// JS class object; for instance properties it is the JS instance. The lambda expression
    /// may be converted to a delegate with <see cref="LambdaExpression.Compile()"/>.
    /// </remarks>
    public LambdaExpression BuildToJSPropertyGetExpression(PropertyInfo property)
    {
        if (property is null) throw new ArgumentNullException(nameof(property));

        try
        {
            string name = "get_" + property.Name;
            if (property.DeclaringType!.IsInterface)
            {
                name = property.DeclaringType.Namespace + '.' +
                    property.DeclaringType.Name + '.' + name;
            }

            ParameterExpression thisParameter = Expression.Parameter(typeof(JSValue), "__this");
            ParameterExpression resultVariable = Expression.Variable(typeof(JSValue), "__result");

            /*
             * PropertyType get_PropertyName(JSValue __this)
             * {
             *     JSValue __result = __this.GetProperty("propertyName");
             *     return (PropertyType)__result;
             * }
             */

            Expression propertyName = Expression.Convert(
                Expression.Constant(ToCamelCase(property.Name)),
                typeof(JSValue),
                typeof(JSValue).GetImplicitConversion(typeof(string), typeof(JSValue)));

            Expression getStatement = Expression.Assign(
                resultVariable,
                Expression.Call(
                    thisParameter,
                    typeof(JSValue).GetMethod(
                        nameof(JSValue.GetProperty), new[] { typeof(JSValue) })
                        ?? throw new NotImplementedException("JSValue.GetProperty(JSValue)"),
                    propertyName));
            Expression returnStatement = InlineOrInvoke(
                GetFromJSValueExpression(property.PropertyType),
                resultVariable,
                nameof(BuildToJSPropertyGetExpression));

            return Expression.Lambda(
                _delegates.Value.GetToJSDelegateType(property.PropertyType, thisParameter),
                Expression.Block(
                    property.PropertyType,
                    new[] { resultVariable },
                    new[] { getStatement, returnStatement }),
                name,
                new[] { thisParameter });
        }
        catch (Exception ex)
        {
            throw new JSMarshallerException(
                "Failed to build .NET adapter for JS property getter.", property, ex);
        }
    }


    /// <summary>
    /// Builds a lambda expression for a .NET adapter to a JS property setter. When invoked,
    /// the delegate will marshal the value to JS and set the property on the JS class or
    /// instance.
    /// </summary>
    /// <remarks>
    /// The expression has an extra initial argument of type <see cref="JSValue"/> that is
    /// the JS object on which the property will be accessed. For static properties that is the
    /// JS class object; for instance properties it is the JS instance. The lambda expression
    /// may be converted to a delegate with <see cref="LambdaExpression.Compile()"/>.
    /// </remarks>
    public LambdaExpression BuildToJSPropertySetExpression(PropertyInfo property)
    {
        if (property is null) throw new ArgumentNullException(nameof(property));

        try
        {
            string name = "set_" + property.Name;
            if (property.DeclaringType!.IsInterface)
            {
                name = property.DeclaringType.Namespace + '.' +
                    property.DeclaringType.Name + '.' + name;
            }

            ParameterExpression thisParameter =
                Expression.Parameter(typeof(JSValue), "__this");
            ParameterExpression valueParameter =
                Expression.Parameter(property.PropertyType, "__value");
            ParameterExpression jsValueVariable =
                Expression.Variable(typeof(JSValue), "__jsValue");

            /*
             * void set_PropertyName(JSValue __this, PropertyType __value)
             * {
             *     JSValue __jsValue = (JSValue)__value;
             *     __this.SetProperty("propertyName", __jsValue);
             * }
             */

            Expression propertyName = Expression.Convert(
                Expression.Constant(ToCamelCase(property.Name)),
                typeof(JSValue),
                typeof(JSValue).GetImplicitConversion(typeof(string), typeof(JSValue)));

            Expression convertStatement = Expression.Assign(
                jsValueVariable,
                InlineOrInvoke(
                    GetToJSValueExpression(property.PropertyType),
                    valueParameter,
                    nameof(BuildToJSPropertySetExpression)));
            Expression setStatement = Expression.Call(
                thisParameter,
                typeof(JSValue).GetMethod(nameof(JSValue.SetProperty),
                    new[] { typeof(JSValue), typeof(JSValue) })
                    ?? throw new NotImplementedException("JSValue.SetProperty(JSValue, JSValue)"),
                propertyName,
                jsValueVariable);

            ParameterExpression[] parameters = { thisParameter, valueParameter };
            return Expression.Lambda(
                _delegates.Value.GetToJSDelegateType(typeof(void), parameters),
                Expression.Block(
                    typeof(void),
                    new[] { jsValueVariable },
                    new[] { convertStatement, setStatement }),
                name,
                parameters);
        }
        catch (Exception ex)
        {
            throw new JSMarshallerException(
                "Failed to build .NET adapter for JS property setter.", property, ex);
        }
    }

    /// <summary>
    /// Builds a lambda expression that generates a callback descriptor that resolves and invokes
    /// the best-matching overload from a set of overloaded constructors.
    /// </summary>
    public Expression<Func<JSCallbackDescriptor>> BuildConstructorOverloadDescriptorExpression(
        ConstructorInfo[] constructors)
    {
        if (constructors.Length == 0)
        {
            throw new ArgumentException(
                "Constructors array must have at least one item.", nameof(constructors));
        }

        /*
         * var overloads = new JSCallbackOverload[constructors.Length];
         * overloads[0] = new JSCallbackOverload(
         *   new Type[] { ... }, // Constructor overload parameter types
         *   (args) => { ... }); // Constructor overload lambda
         * ...                   // Additional overloads
         * return JSCallbackOverload.CreateDescriptor(overloads);
         */

        ParameterExpression overloadsVariable =
            Expression.Variable(typeof(JSCallbackOverload[]), "overloads");
        var statements = new Expression[constructors.Length + 2];
        statements[0] = Expression.Assign(
            overloadsVariable, Expression.NewArrayBounds(
                typeof(JSCallbackOverload), Expression.Constant(constructors.Length)));

        ConstructorInfo overloadConstructor = typeof(JSCallbackOverload).GetInstanceConstructor(
            new[] { typeof(Type[]), typeof(JSCallback) });

        for (int i = 0; i < constructors.Length; i++)
        {
            // TODO: Default parameter values

            Type[] parameterTypes = constructors[i].GetParameters()
                .Select(p => p.ParameterType).ToArray();
            statements[i + 1] = Expression.Assign(
                Expression.ArrayAccess(overloadsVariable, Expression.Constant(i)),
                Expression.New(
                    overloadConstructor,
                    Expression.NewArrayInit(typeof(Type),
                        parameterTypes.Select(t => Expression.Constant(t, typeof(Type)))),
                    BuildFromJSConstructorExpression(constructors[i])));
        }

        MethodInfo createDescriptorMethod = typeof(JSCallbackOverload).GetStaticMethod(
            nameof(JSCallbackOverload.CreateDescriptor));
        statements[statements.Length - 1] = Expression.Call(
            createDescriptorMethod, overloadsVariable);

        return (Expression<Func<JSCallbackDescriptor>>)Expression.Lambda(
            typeof(Func<JSCallbackDescriptor>),
            Expression.Block(
                typeof(JSCallbackDescriptor),
                new[] { overloadsVariable },
                statements),
            name: "new_" + FullTypeName(constructors[0].DeclaringType!),
            Array.Empty<ParameterExpression>());
    }

    /// <summary>
    /// Builds a callback descriptor that resolves and invokes the best-matching overload from
    /// a set of overloaded constructors.
    /// </summary>
    public JSCallbackDescriptor BuildConstructorOverloadDescriptor(ConstructorInfo[] constructors)
    {
        JSCallbackOverload[] overloads = new JSCallbackOverload[constructors.Length];
        for (int i = 0; i < constructors.Length; i++)
        {
            ParameterInfo[] parameters = constructors[i].GetParameters();
            Type[] parameterTypes = parameters.Select(p => p.ParameterType).ToArray();

            object?[]? defaultValues = null;
            if (parameters.Any((p) => p.HasDefaultValue))
            {
                defaultValues = parameters.Where((p) => p.HasDefaultValue)
                    .Select((p) => p.DefaultValue)
                    .ToArray();
            }
            JSCallback constructorDelegate =
                BuildFromJSConstructorExpression(constructors[i]).Compile();
            overloads[i] = new JSCallbackOverload(parameterTypes, constructorDelegate);
        }
        return JSCallbackOverload.CreateDescriptor(overloads);
    }

    /// <summary>
    /// Builds a lambda expression that generates a callback descriptor that resolves and invokes
    /// the best-matching overload from a set of overloaded methods.
    /// </summary>
    public Expression<Func<JSCallbackDescriptor>> BuildMethodOverloadDescriptorExpression(
        MethodInfo[] methods)
    {
        if (methods.Length == 0)
        {
            throw new ArgumentException(
                "Methods array must have at least one item.", nameof(methods));
        }

        /*
         * var overloads = new JSCallbackOverload[methods.Length];
         * overloads[0] = new JSCallbackOverload(
         *   new Type[] { ... }, // Method overload parameter types
         *   (args) => { ... }); // Method overload lambda
         * ...                   // Additional overloads
         * return JSCallbackOverload.CreateDescriptor(overloads);
         */

        ParameterExpression overloadsVariable =
            Expression.Variable(typeof(JSCallbackOverload[]), "overloads");
        var statements = new Expression[methods.Length + 2];
        statements[0] = Expression.Assign(
            overloadsVariable, Expression.NewArrayBounds(
                typeof(JSCallbackOverload), Expression.Constant(methods.Length)));

        ConstructorInfo overloadConstructor = typeof(JSCallbackOverload).GetInstanceConstructor(
            new[] { typeof(Type[]), typeof(JSCallback) });

        for (int i = 0; i < methods.Length; i++)
        {
            // TODO: Default parameter values

            Type[] parameterTypes = methods[i].GetParameters()
                .Select(p => p.ParameterType).ToArray();
            statements[i + 1] = Expression.Assign(
                Expression.ArrayAccess(overloadsVariable, Expression.Constant(i)),
                Expression.New(
                    overloadConstructor,
                    Expression.NewArrayInit(typeof(Type),
                        parameterTypes.Select(t => Expression.Constant(t, typeof(Type)))),
                    BuildFromJSMethodExpression(methods[i])));
        }

        MethodInfo createDescriptorMethod = typeof(JSCallbackOverload).GetStaticMethod(
            nameof(JSCallbackOverload.CreateDescriptor));
        statements[statements.Length - 1] = Expression.Call(
            createDescriptorMethod, overloadsVariable);

        return (Expression<Func<JSCallbackDescriptor>>)Expression.Lambda(
            typeof(Func<JSCallbackDescriptor>),
            Expression.Block(
                typeof(JSCallbackDescriptor),
                new[] { overloadsVariable },
                statements),
            name: FullMethodName(methods[0]),
            Array.Empty<ParameterExpression>());
    }

    /// <summary>
    /// Builds a callback descriptor that resolves and invokes the best-matching overload from
    /// a set of overloaded methods.
    /// </summary>
    public JSCallbackDescriptor BuildMethodOverloadDescriptor(MethodInfo[] methods)
    {
        JSCallbackOverload[] overloads = new JSCallbackOverload[methods.Length];
        for (int i = 0; i < methods.Length; i++)
        {
            ParameterInfo[] parameters = methods[i].GetParameters();
            Type[] parameterTypes = parameters.Select(p => p.ParameterType).ToArray();

            object?[]? defaultValues = null;
            if (parameters.Any((p) => p.HasDefaultValue))
            {
                defaultValues = parameters.Where((p) => p.HasDefaultValue)
                    .Select((p) => p.DefaultValue)
                    .ToArray();
            }

            JSCallback methodDelegate =
                BuildFromJSMethodExpression(methods[i]).Compile();
            overloads[i] = new JSCallbackOverload(parameterTypes, defaultValues, methodDelegate);
        }
        return JSCallbackOverload.CreateDescriptor(overloads);
    }

    private Expression<JSCallback> BuildFromJSStaticMethodExpression(MethodInfo method)
    {
        /*
         * JSValue MethodClass_MethodName(JSCallbackArgs __args)
         * {
         *     var param0Name = (Param0Type)__args[0];
         *     ...
         *     var __result = MethodClass.MethodName(param0, ...);
         *     return (JSValue)__result;
         * }
         */

        List<ParameterExpression> argVariables = new();
        List<ParameterExpression> variables = new();
        ParameterInfo[] parameters = method.GetParameters();
        List<Expression> statements = new(parameters.Length + 2);

        for (int i = 0; i < parameters.Length; i++)
        {
            argVariables.Add(Variable(parameters[i]));
            statements.Add(Expression.Assign(argVariables[i],
                BuildArgumentExpression(i, parameters[i])));
        }

        ParameterExpression? resultVariable = null;
        if (method.ReturnType == typeof(void))
        {
            statements.Add(Expression.Call(method, argVariables));
        }
        else
        {
            resultVariable = Expression.Variable(method.ReturnType, "__result");
            variables.Add(resultVariable);
            statements.Add(Expression.Assign(resultVariable,
                Expression.Call(method, argVariables)));
        }

        if (parameters.Any((p) => p.IsOut))
        {
            ParameterExpression resultsVariable = Expression.Variable(typeof(JSValue), "__results");
            variables.Add(resultsVariable);
            statements.AddRange(BuildOutParamsObject(
                method, parameters, argVariables, resultVariable, resultsVariable));
            statements.Add(resultsVariable);
        }
        else if (method.ReturnType != typeof(void))
        {
            statements.Add(BuildResultExpression(resultVariable!, method.ReturnType));
        }
        else
        {
            statements.Add(Expression.Default(typeof(JSValue)));
        }

        return (Expression<JSCallback>)Expression.Lambda(
            delegateType: typeof(JSCallback),
            body: Expression.Block(typeof(JSValue), variables.Concat(argVariables), statements),
            name: FullMethodName(method),
            parameters: s_argsArray);
    }

    private Expression<JSCallback> BuildFromJSInstanceMethodExpression(MethodInfo method)
    {
        /*
         * JSValue MethodClass_MethodName(JSCallbackArgs __args)
         * {
         *     ObjectType __this = (ObjectType)__args.ThisArg;
         *     var param0Name = (Param0Type)__args[0];
         *     ...
         *     var __result = __this.MethodName(param0, ...);
         *     return (JSValue)__result;
         * }
         */

        List<ParameterExpression> argVariables = new();
        List<ParameterExpression> variables = new();
        ParameterExpression thisVariable = Expression.Variable(method.DeclaringType!, "__this");
        variables.Add(thisVariable);
        LabelTarget returnTarget = Expression.Label(typeof(JSValue));
        ParameterInfo[] parameters = method.GetParameters();
        List<Expression> statements = new(parameters.Length + 5);

        statements.AddRange(BuildThisArgumentExpressions(
            method.DeclaringType!, thisVariable, returnTarget));

        for (int i = 0; i < parameters.Length; i++)
        {
            argVariables.Add(Variable(parameters[i]));
            statements.Add(Expression.Assign(argVariables[i],
                BuildArgumentExpression(i, parameters[i])));
        }

        ParameterExpression? resultVariable = null;
        if (method.ReturnType == typeof(void))
        {
            statements.Add(Expression.Call(thisVariable, method, argVariables));
        }
        else
        {
            resultVariable = Expression.Variable(method.ReturnType, "__result");
            variables.Add(resultVariable);
            statements.Add(Expression.Assign(resultVariable,
                Expression.Call(thisVariable, method, argVariables)));
        }

        if (parameters.Any((p) => p.IsOut))
        {
            ParameterExpression resultsVariable = Expression.Variable(typeof(JSValue), "__results");
            variables.Add(resultsVariable);
            statements.AddRange(BuildOutParamsObject(
                method, parameters, argVariables, resultVariable, resultsVariable));
            statements.Add(Expression.Label(returnTarget, resultsVariable));
        }
        else if (method.ReturnType != typeof(void))
        {
            statements.Add(Expression.Label(returnTarget,
                BuildResultExpression(resultVariable!, method.ReturnType)));
        }
        else
        {
            statements.Add(Expression.Label(returnTarget, Expression.Default(typeof(JSValue))));
        }

        return (Expression<JSCallback>)Expression.Lambda(
            delegateType: typeof(JSCallback),
            body: Expression.Block(typeof(JSValue), variables.Concat(argVariables), statements),
            name: FullMethodName(method),
            parameters: s_argsArray);
    }

    private IEnumerable<Expression> BuildOutParamsObject(
        MethodInfo method,
        ParameterInfo[] parameters,
        List<ParameterExpression> argVariables,
        ParameterExpression? resultVariable,
        ParameterExpression resultsVariable)
    {
        IEnumerable<ParameterInfo> outParameters = parameters
            .Where((p) => p.IsOut || p.ParameterType.IsByRef);

        if (method.ReturnType == typeof(bool) &&
            method.Name.StartsWith("Try", StringComparison.Ordinal) &&
            outParameters.Count() == 1)
        {
            // A method with Try* pattern simply returns the out-value or undefined
            // instead of an object with the bool and out-value properties.
            yield return Expression.Assign(
                resultsVariable,
                Expression.Condition(resultVariable!,
                    BuildResultExpression(
                        argVariables.Last(), outParameters.Single().ParameterType),
                    Expression.Default(typeof(JSValue))));
            yield break;
        }

        // Create an object to hold the ref/out parameters and return value.
        yield return Expression.Assign(resultsVariable, Expression.Call(
            null, typeof(JSValue).GetStaticMethod(nameof(JSValue.CreateObject))));

        foreach (ParameterInfo outParameter in outParameters)
        {
            // Convert and assign the ref/out parameters to properties on the results object.
            yield return Expression.Assign(
                Expression.Property(
                    resultsVariable, s_valueItem,
                    Expression.Constant(outParameter.Name)),
                BuildResultExpression(
                    argVariables.Single((a) => a.Name == outParameter.Name),
                    outParameter.ParameterType));
        }

        if (method.ReturnType != typeof(void))
        {
            string resultName = ResultPropertyName;
            if (parameters.Any((p) => p.Name == resultName && (p.IsOut || p.ParameterType.IsByRef)))
            {
                resultName = '_' + resultName;
            }

            // Convert and assign the return value to a property on the results object.
            yield return Expression.Assign(
                Expression.Property(
                    resultsVariable, s_valueItem, Expression.Constant(resultName)),
                BuildResultExpression(resultVariable!, method.ReturnType));
        }
    }

    private Expression<JSCallback> BuildFromJSStaticPropertyGetExpression(PropertyInfo property)
    {
        /*
         * JSValue get_PropertyClass_PropertyName(JSCallbackArgs __args)
         * {
         *     var __result = PropertyClass.PropertyName;
         *     return (JSValue)__result;
         * }
         */

        ParameterExpression resultVariable = Expression.Variable(property.PropertyType, "__result");
        List<ParameterExpression> variables = new(1)
        {
            resultVariable
        };
        var statements = new Expression[]
        {
            Expression.Assign(resultVariable, Expression.Property(null, property)),
            BuildResultExpression(resultVariable, property.PropertyType),
        };
        return (Expression<JSCallback>)Expression.Lambda(
            delegateType: typeof(JSCallback),
            body: Expression.Block(typeof(JSValue), variables, statements),
            name: FullMethodName(property.GetMethod!),
            parameters: s_argsArray);
    }

    private Expression<JSCallback> BuildFromJSInstancePropertyGetExpression(PropertyInfo property)
    {
        /*
         * JSValue get_PropertyClass_PropertyName(JSCallbackArgs __args)
         * {
         *     ObjectType __this = (ObjectType)__args.ThisArg;
         *     var __result = __this.PropertyName;
         *     return (JSValue)__result;
         * }
         */

        ParameterExpression thisVariable = Expression.Variable(property.DeclaringType!, "__this");
        ParameterExpression resultVariable = Expression.Variable(property.PropertyType, "__result");
        List<ParameterExpression> variables = new(3)
        {
            thisVariable,
            resultVariable
        };
        LabelTarget returnTarget = Expression.Label(typeof(JSValue));
        List<Expression> statements = new(5);

        Expression propertyExpression;
        if (property.GetMethod!.GetParameters().Length == 0)
        {
            propertyExpression = Expression.Property(thisVariable, property);
        }
        else
        {
            ParameterInfo indexParameter = property.GetMethod.GetParameters()[0];
            propertyExpression = Expression.Property(
                thisVariable, property, BuildArgumentExpression(0, indexParameter));
        }

        statements.AddRange(BuildThisArgumentExpressions(
            property.DeclaringType!, thisVariable, returnTarget));
        statements.Add(Expression.Assign(resultVariable, propertyExpression));
        statements.Add(Expression.Label(returnTarget,
            BuildResultExpression(resultVariable, property.PropertyType)));

        return (Expression<JSCallback>)Expression.Lambda(
            delegateType: typeof(JSCallback),
            body: Expression.Block(typeof(JSValue), variables, statements),
            name: FullMethodName(property.GetMethod!),
            parameters: s_argsArray);
    }

    private Expression<JSCallback> BuildFromJSStaticPropertySetExpression(PropertyInfo property)
    {
        /*
         * JSValue get_PropertyClass_PropertyName(JSCallbackArgs __args)
         * {
         *     var __value = (PropertyType)__args[0];
         *     __obj.PropertyName = __value;
         *     return JSValue.Undefined;
         * }
         */

        ParameterExpression valueVariable = Expression.Variable(property.PropertyType, "__value");
        var variables = new ParameterExpression[] { valueVariable };
        var statements = new Expression[]
        {
            Expression.Assign(valueVariable,
                    BuildArgumentExpression(0, property.PropertyType)),
            Expression.Call(property.SetMethod!, valueVariable),
            Expression.Default(typeof(JSValue)),
        };
        return (Expression<JSCallback>)Expression.Lambda(
            delegateType: typeof(JSCallback),
            body: Expression.Block(typeof(JSValue), variables, statements),
            name: FullMethodName(property.SetMethod!),
            parameters: s_argsArray);
    }

    private Expression<JSCallback> BuildFromJSInstancePropertySetExpression(PropertyInfo property)
    {
        /*
         * JSValue get_PropertyClass_PropertyName(JSCallbackArgs __args)
         * {
         *     ObjectType __this = (ObjectType)__args.ThisArg;
         *     __this.PropertyName = __value;
         *     return JSValue.Undefined;
         * }
         */

        ParameterExpression thisVariable = Expression.Variable(property.DeclaringType!, "__this");
        ParameterExpression valueVariable = Expression.Variable(property.PropertyType, "__value");
        List<ParameterExpression> variables = new(3)
        {
            thisVariable,
            valueVariable
        };
        LabelTarget returnTarget = Expression.Label(typeof(JSValue));
        List<Expression> statements = new(6);

        MethodCallExpression setExpression;
        if (property.SetMethod!.GetParameters().Length == 1)
        {
            setExpression = Expression.Call(thisVariable, property.SetMethod, valueVariable);
        }
        else
        {
            ParameterInfo indexParameter = property.SetMethod.GetParameters()[0];
            setExpression = Expression.Call(
                thisVariable,
                property.SetMethod,
                BuildArgumentExpression(0, indexParameter),
                valueVariable);
        }

        statements.AddRange(BuildThisArgumentExpressions(
            property.DeclaringType!, thisVariable, returnTarget));
        statements.Add(Expression.Assign(valueVariable,
                    BuildArgumentExpression(0, property.PropertyType)));
        statements.Add(setExpression);
        statements.Add(Expression.Label(returnTarget, Expression.Default(typeof(JSValue))));

        return (Expression<JSCallback>)Expression.Lambda(
            delegateType: typeof(JSCallback),
            body: Expression.Block(typeof(JSValue), variables, statements),
            name: FullMethodName(property.SetMethod!),
            parameters: s_argsArray);
    }

    private IEnumerable<Expression> BuildThisArgumentExpressions(
        Type type,
        ParameterExpression thisVariable,
        LabelTarget returnTarget)
    {
        // Note System.Linq.Expressions does not support more recent C# language
        // features, so the as/if/assignment expressions below cannot be combined.
        // https://github.com/dotnet/csharplang/issues/2545
        // https://github.com/dotnet/csharplang/discussions/158

        if (type.GetCustomAttributes<JSModuleAttribute>().Any())
        {
            // For a method on a module class, the .NET object is stored in the module context.
            // `ThisArg` is ignored for module-level methods.

            /*
             * ObjectType? __this = JSRuntimeContext.Current.Module as ObjectType;
             * if (__this == null) return JSValue.Undefined;
             */

            PropertyInfo moduleProperty = typeof(JSModuleContext).GetProperty(
                nameof(JSModuleContext.Module))
                ?? throw new NotImplementedException("JSModuleContext.Module");
            yield return Expression.Assign(
                thisVariable,
                Expression.TypeAs(
                    Expression.Property(
                        Expression.Property(null, s_moduleContext),
                        moduleProperty),
                    type));
            yield return Expression.IfThen(
                Expression.Equal(thisVariable, Expression.Constant(null)),
                Expression.Return(returnTarget, Expression.Default(typeof(JSValue))));
        }
        else if (type.IsClass || type.IsInterface)
        {
            // For normal instance methods, the .NET object is wrapped by the JS object.

            /*
             * ObjectType? __this = __args.ThisArg.Unwrap() as ObjectType;
             * if (__this == null) return JSValue.Undefined;
             */

            PropertyInfo thisArgProperty = typeof(JSCallbackArgs).GetProperty(
                nameof(JSCallbackArgs.ThisArg))
                ?? throw new NotImplementedException("JSCallbackArgs.ThisArg");
            yield return Expression.Assign(
                thisVariable,
                Expression.TypeAs(
                    Expression.Call(
                        Expression.Property(s_argsParameter, thisArgProperty),
                        s_unwrap,
                        Expression.Constant(type.Name)),
                    type));
            yield return Expression.IfThen(
                Expression.Equal(thisVariable, Expression.Constant(null)),
                Expression.Return(returnTarget, Expression.Default(typeof(JSValue))));
        }
        else if (type.IsValueType)
        {
            // Structs are not wrapped; they are passed by value via a conversion method.

            /*
             * ObjectType __this = to_ObjectType(__args.ThisArg);
             */

            LambdaExpression convert = GetFromJSValueExpression(type);
            PropertyInfo thisArgProperty = typeof(JSCallbackArgs).GetProperty(
                nameof(JSCallbackArgs.ThisArg))
                ?? throw new NotImplementedException("JSCallbackArgs.ThisArg");
            yield return Expression.Assign(
                thisVariable,
                Expression.Invoke(
                    convert,
                    Expression.Property(s_argsParameter, thisArgProperty)));
        }
        else
        {
            throw new InvalidOperationException($"Invalid type for this arg: {type}");
        }
    }

    private Expression BuildArgumentExpression(int index, ParameterInfo parameter)
    {
        if (parameter.IsOut && !parameter.IsIn)
        {
            return Expression.Default(parameter.ParameterType.IsByRef ?
                parameter.ParameterType.GetElementType()! : parameter.ParameterType);
        }

        return BuildArgumentExpression(index, parameter.ParameterType);
    }

    private Expression BuildArgumentExpression(int index, Type parameterType)
    {
        if (parameterType.IsByRef)
        {
            parameterType = parameterType.GetElementType()!;
        }

        Expression argExpression = Expression.Property(
            s_argsParameter, s_callbackArg, Expression.Constant(index));

        Type? nullableType = null;
        if (!parameterType.IsValueType)
        {
            nullableType = parameterType;
        }
        else if (parameterType.IsGenericType &&
            parameterType.GetGenericTypeDefinition() == typeof(Nullable<>))
        {
            nullableType = parameterType;
            parameterType = parameterType.GenericTypeArguments[0];
        }

        Expression convertExpression = InlineOrInvoke(
            GetFromJSValueExpression(parameterType),
            argExpression,
            nameof(BuildArgumentExpression));

        if (nullableType != null)
        {
            convertExpression = Expression.Condition(
                Expression.Call(argExpression, s_isNullOrUndefined),
                Expression.Constant(null, nullableType),
                Expression.Convert(convertExpression, nullableType));
        }

        return convertExpression;
    }

    private Expression BuildResultExpression(
        Expression resultVariable,
        Type resultType)
    {
        if (resultType == typeof(Task))
        {
            return Expression.Call(
                GetCastToJSValueMethod(typeof(JSPromise))!,
                Expression.Call(s_asVoidPromise, resultVariable));
        }

        if (resultType.IsGenericType && resultType.GetGenericTypeDefinition() == typeof(Task<>))
        {
            Type asyncResultType = resultType;
            resultType = resultType.GenericTypeArguments[0];
            MethodInfo asPromiseMethod = typeof(TaskExtensions).GetStaticMethod(
                nameof(TaskExtensions.AsPromise),
                new[] { typeof(Task<>), typeof(JSValue.From<>) },
                resultType);
            return Expression.Call(
                GetCastToJSValueMethod(typeof(JSPromise))!,
                Expression.Call(
                    asPromiseMethod,
                    resultVariable,
                    GetToJSValueExpression(resultType)));
        }

        Type? nullableType = null;
        if (resultType.IsGenericType && resultType.GetGenericTypeDefinition() == typeof(Nullable<>))
        {
            nullableType = resultType;
            resultType = resultType.GenericTypeArguments[0];
        }

        Expression resultExpression = nullableType == null ? resultVariable :
            Expression.Property(resultVariable, nullableType.GetProperty("Value")!);

        if (resultType != typeof(JSValue))
        {
            resultExpression = InlineOrInvoke(
                GetToJSValueExpression(resultType),
                resultExpression,
                nameof(BuildResultExpression));
        }

        if (nullableType != null)
        {
            resultExpression = Expression.Condition(
                Expression.Property(resultVariable, nullableType.GetProperty("HasValue")!),
                resultExpression,
                Expression.Default(typeof(JSValue)));
        }

        return resultExpression;
    }

    private LambdaExpression BuildConvertFromJSValueExpression(Type toType)
    {
        if (toType.IsByRef)
        {
            toType = toType.GetElementType()!;
        }

        Type delegateType = typeof(JSValue.To<>).MakeGenericType(toType);
        string delegateName = "to_" + FullTypeName(toType);

        ParameterExpression valueParameter = Expression.Parameter(typeof(JSValue), "value");

        Type? nullableType = null;
        if (toType.IsGenericType && toType.GetGenericTypeDefinition() == typeof(Nullable<>))
        {
            nullableType = toType;
            toType = toType.GenericTypeArguments[0];
            delegateName = "to_" + FullTypeName(toType) + "_Nullable";
        }

        List<ParameterExpression> variables = new();
        IEnumerable<Expression> statements;

        MethodInfo? castMethod = GetCastFromJSValueMethod(toType);
        if (castMethod != null)
        {
            // Cast the JSValue to the target type using the explicit conversion method.
            statements = new[]
            {
                Expression.Convert(valueParameter, toType, castMethod),
            };
        }
        else if (toType == typeof(JSValue))
        {
            statements = new[] { valueParameter };
        }
        else if (toType == typeof(object) || !(toType.IsPublic || toType.IsNestedPublic))
        {
            // Marshal unknown or nonpublic type as external, so at least it can be round-tripped.
            // Also accept a wrapped value - this handles the case when an instance of a specific
            // public type is passed to JS and then passed back to .NET as `object` type.

            /*
             * (T)(value.TryUnwrap() ?? value.GetValueExternalOrPrimitive());
             */
<<<<<<< HEAD
            MethodInfo getExternalMethod =
                typeof(JSValue).GetMethod(nameof(JSValue.TryGetValueExternal))!;
=======
            MethodInfo getExternalMethod = typeof(JSNativeApi).GetStaticMethod(
                nameof(JSNativeApi.GetValueExternalOrPrimitive));
>>>>>>> 3eb943b5
            statements = new[]
            {
                Expression.Convert(
                    Expression.Coalesce(
                        Expression.Call(valueParameter, s_tryUnwrap),
                        Expression.Call(valueParameter, getExternalMethod)),
                    toType),
            };
        }
        else if (toType.IsEnum)
        {
            // Cast the JSValue to the enum underlying type, then to the enum type.
            Type underlyingType = toType.GetEnumUnderlyingType();
            castMethod = GetCastFromJSValueMethod(underlyingType);
            statements = new[]
            {
                Expression.Convert(
                    Expression.Convert(valueParameter, underlyingType, castMethod),
                    toType),
            };
        }
        else if (toType.IsArray)
        {
            Type elementType = toType.GetElementType()!;
            delegateName = "to_" + FullTypeName(elementType) + "_Array";
            statements = BuildFromJSToArrayExpressions(elementType, variables, valueParameter);
        }
        else if (toType.IsValueType)
        {
            Type? genericTypeDefinition = toType.IsGenericType ?
                toType.GetGenericTypeDefinition() : null;
            Type[]? genericArguments = toType.IsGenericType ?
                toType.GetGenericArguments() : null;

            if (genericTypeDefinition == typeof(Memory<>) ||
                genericTypeDefinition == typeof(ReadOnlyMemory<>))
            {
                Type elementType = toType.GenericTypeArguments[0];
                if (!IsTypedArrayType(elementType))
                {
                    throw new NotSupportedException(
                        $"Typed-array element type not supported: {elementType}");
                }

                Type typedArrayType = typeof(JSTypedArray<>).MakeGenericType(elementType);
                MethodInfo asTypedArray = typedArrayType.GetExplicitConversion(
                    typeof(JSValue), typedArrayType);
                PropertyInfo memory = typedArrayType.GetInstanceProperty("Memory");
                statements = new[]
                {
                    Expression.Property(Expression.Call(asTypedArray, valueParameter), memory),
                };
            }
            else if (genericTypeDefinition == typeof(KeyValuePair<,>))
            {
                /*
                 * new KeyValuePair<TKey, TValue>((TKey)value[0], (TValue)value[1])
                 */
                statements = new[]
                {
                    Expression.New(
                        toType.GetConstructor(genericArguments!)!,
                        InlineOrInvoke(
                            BuildConvertFromJSValueExpression(genericArguments![0]),
                            Expression.Call(
                                valueParameter,
                                typeof(JSValue).GetMethod(nameof(JSValue.GetElement))
                                ?? throw new NotImplementedException("JSValue.GetElement"),
                                Expression.Constant(0)),
                            nameof(BuildConvertFromJSValueExpression)),
                        InlineOrInvoke(
                            BuildConvertFromJSValueExpression(genericArguments![1]),
                            Expression.Call(
                                valueParameter,
                                typeof(JSValue).GetMethod(nameof(JSValue.GetElement))
                                ?? throw new NotImplementedException("JSValue.GetElement"),
                                Expression.Constant(1)),
                            nameof(BuildConvertFromJSValueExpression))),
                };
            }
            else if (toType == typeof(ValueTuple))
            {
                statements = new[] { Expression.Default(typeof(ValueTuple)) };
            }
            else if (genericTypeDefinition?.Name.StartsWith("ValueTuple`") == true)
            {
                /*
                 * new ValueTuple((T1)value[0], (T2)value[1], ...)
                 */
                Expression TupleItem(int index) => InlineOrInvoke(
                    BuildConvertFromJSValueExpression(genericArguments![index]),
                    Expression.Call(
                        valueParameter,
                        typeof(JSValue).GetMethod(nameof(JSValue.GetElement))
                        ?? throw new NotImplementedException("JSValue.GetElement"),
                        Expression.Constant(index)),
                    nameof(BuildConvertFromJSValueExpression));
                statements = new[]
                {
                    Expression.New(
                        toType.GetConstructor(genericArguments!)!,
                        genericArguments!.Select((t, i) => TupleItem(i)).ToArray()),
                };
            }
            else if (toType == typeof(DateTime))
            {
                MethodInfo asJSDate = typeof(JSDate).GetExplicitConversion(
                    typeof(JSValue), typeof(JSDate));
                MethodInfo toDateTime = typeof(JSDate).GetInstanceMethod(nameof(JSDate.ToDateTime));
                statements = new[]
                {
                    Expression.Call(Expression.Call(asJSDate, valueParameter), toDateTime),
                };
            }
            else if (toType == typeof(CancellationToken))
            {
                MethodInfo toAbortSignal = typeof(JSAbortSignal).GetExplicitConversion(
                    typeof(JSValue), typeof(JSAbortSignal));
                MethodInfo toCancellationToken = typeof(JSAbortSignal).GetExplicitConversion(
                    typeof(JSAbortSignal), typeof(CancellationToken));

                statements = new[]
                {
                    Expression.Call(
                        toCancellationToken,
                        Expression.Call(toAbortSignal, valueParameter)),
                };
            }
            else
            {
                statements = BuildFromJSToStructExpressions(toType, variables, valueParameter);
            }
        }
        else if (toType.IsClass)
        {
            if (toType == typeof(Stream))
            {
                MethodInfo adapterConversion =
                    typeof(NodeStream).GetExplicitConversion(typeof(JSValue), typeof(NodeStream));
                statements = new[]
                {
                    Expression.Coalesce(
                        Expression.TypeAs(Expression.Call(valueParameter, s_tryUnwrap), toType),
                        Expression.Convert(valueParameter, typeof(NodeStream), adapterConversion)),
                };
            }
            else if (toType.BaseType == typeof(MulticastDelegate))
            {
                statements = new[]
                {
                    Expression.Invoke(
                        BuildToJSFunctionExpression(toType),
                        valueParameter),
                };
            }
            else if (toType.IsGenericType && toType.Name.StartsWith("Tuple`"))
            {
                /*
                 * new Tuple((T1)value[0], (T2)value[1], ...)
                 */
                Type[]? genericArguments = toType.GetGenericArguments();
                Expression TupleItem(int index) => InlineOrInvoke(
                    BuildConvertFromJSValueExpression(genericArguments![index]),
                    Expression.Call(
                        valueParameter,
                        typeof(JSValue).GetMethod(nameof(JSValue.GetElement))!,
                        Expression.Constant(index)),
                    nameof(BuildConvertFromJSValueExpression));
                statements = new[]
                {
                    Expression.New(
                        toType.GetConstructor(genericArguments!)!,
                        genericArguments!.Select((t, i) => TupleItem(i)).ToArray()),
                };
            }
            else
            {
                statements = new[]
                {
                    Expression.Convert(
                        Expression.Call(valueParameter, s_unwrap, Expression.Constant(toType.Name)),
                        toType),
                };
            }
        }
        else if (toType.IsInterface && toType.Namespace == typeof(ICollection<>).Namespace)
        {
            statements = BuildFromJSToCollectionExpressions(toType, variables, valueParameter);
        }
        else if (toType.IsInterface)
        {
            // It could be either a wrapped .NET object passed back from JS or a JS object
            // that implements a .NET interface. For the latter case, dynamically build
            // a class that implements the interface by proxying member access to JS.
            Type adapterType = _interfaceMarshaller.Value.Implement(toType, this);
            ConstructorInfo adapterConstructor =
                adapterType.GetConstructor(new[] { typeof(JSValue) })!;
            statements = new[]
            {
                Expression.Coalesce(
                    Expression.TypeAs(Expression.Call(valueParameter, s_tryUnwrap), toType),
                    Expression.New(adapterConstructor, valueParameter)),
            };
        }
        else
        {
            throw new NotImplementedException(
                $"Conversion from {nameof(JSValue)} to {toType.FullName} is not implemented.");
        }

        if (nullableType != null)
        {
            statements = new Expression[]
            {
                Expression.Condition(
                    Expression.Call(valueParameter, s_isNullOrUndefined),
                    Expression.Constant(null, nullableType),
                    Expression.Convert(
                        Expression.Block(toType, variables, statements),
                        nullableType)),
            };
            toType = nullableType;
        }

        return Expression.Lambda(
            delegateType,
            body: Expression.Block(nullableType ?? toType, variables, statements),
            name: delegateName,
            parameters: new[] { valueParameter });
    }

    private LambdaExpression BuildConvertToJSValueExpression(Type fromType)
    {
        if (fromType.IsByRef)
        {
            fromType = fromType.GetElementType()!;
        }

        Type delegateType = typeof(JSValue.From<>).MakeGenericType(fromType);
        string delegateName = "from_" + FullTypeName(fromType);

        ParameterExpression valueParameter = Expression.Parameter(fromType, "value");

        Type? nullableType = null;
        if (fromType.IsGenericType && fromType.GetGenericTypeDefinition() == typeof(Nullable<>))
        {
            nullableType = fromType;
            fromType = fromType.GenericTypeArguments[0];
            delegateName = "from_" + FullTypeName(fromType) + "_Nullable";
        }

        Expression valueExpression = nullableType == null ? valueParameter :
            Expression.Property(valueParameter, nullableType.GetProperty("Value")!);

        List<ParameterExpression> variables = new();
        IEnumerable<Expression> statements;

        MethodInfo? castMethod = GetCastToJSValueMethod(fromType);
        if (castMethod != null)
        {
            // Cast the the source type to JSValue using the implicit conversion method.
            statements = new[]
            {
                Expression.Convert(valueExpression, typeof(JSValue), castMethod),
            };
        }
        else if (fromType == typeof(JSValue))
        {
            statements = new[] { valueParameter };
        }
        else if (fromType == typeof(object) || !fromType.IsPublic)
        {
            // Marshal unknown or nonpublic type as external, so at least it can be round-tripped.
            Expression objectExpression = fromType.IsValueType ?
                Expression.Convert(valueExpression, typeof(object)) : valueExpression;
            MethodInfo createExternalMethod =
                typeof(JSValue).GetStaticMethod(nameof(JSValue.CreateExternal));
            statements = new[]
            {
                Expression.Call(createExternalMethod, objectExpression),
            };
        }
        else if (fromType.IsEnum)
        {
            // Cast the enum type to the underlying type, then to JSValue.
            Type underlyingType = fromType.GetEnumUnderlyingType();
            castMethod = GetCastToJSValueMethod(underlyingType);
            statements = new[]
            {
                Expression.Convert(
                    Expression.Convert(valueExpression, underlyingType),
                    typeof(JSValue),
                    castMethod),
            };
        }
        else if (fromType.IsArray)
        {
            Type elementType = fromType.GetElementType()!;
            delegateName = "from_" + FullTypeName(elementType) + "_Array";
            statements = BuildToJSFromArrayExpressions(elementType, variables, valueExpression);
        }
        else if (fromType.IsValueType)
        {
            Type? genericTypeDefinition = fromType.IsGenericType ?
                fromType.GetGenericTypeDefinition() : null;
            Type[]? genericArguments = fromType.IsGenericType ?
                fromType.GetGenericArguments() : null;

            if (genericTypeDefinition == typeof(Memory<>) ||
                genericTypeDefinition == typeof(ReadOnlyMemory<>))
            {
                Type elementType = fromType.GenericTypeArguments[0];
                if (!IsTypedArrayType(elementType))
                {
                    throw new NotSupportedException(
                        $"Typed-array element type not supported: {elementType}");
                }

                Type typedArrayType = typeof(JSTypedArray<>).MakeGenericType(elementType);
                ConstructorInfo constructor = typedArrayType.GetConstructor(new[] { fromType })!;
                MethodInfo asJSValue = typedArrayType.GetImplicitConversion(
                    typedArrayType, typeof(JSValue));
                statements = new[]
                {
                    Expression.Call(asJSValue, Expression.New(constructor, valueParameter)),
                };
            }
            else if (genericTypeDefinition == typeof(KeyValuePair<,>))
            {
                /*
                 * new JSArray(new JSValue[] { (JSValue)value.Key, (JSValue)value.Value })
                 */
                statements = new[]
                {
                    Expression.Convert(
                        Expression.New(
                            typeof(JSArray).GetInstanceConstructor(new[] { typeof(JSValue[]) }),
                            Expression.NewArrayInit(typeof(JSValue),
                                InlineOrInvoke(
                                    BuildConvertToJSValueExpression(genericArguments![0]),
                                    Expression.Property(valueExpression, "Key"),
                                    nameof(BuildConvertToJSValueExpression)),
                                InlineOrInvoke(
                                    BuildConvertToJSValueExpression(genericArguments![1]),
                                    Expression.Property(valueExpression, "Value"),
                                    nameof(BuildConvertToJSValueExpression)))),
                        typeof(JSValue)),
                };
            }
            else if (fromType == typeof(ValueTuple))
            {
                // An empty tuple is marshalled as an empty array.
                statements = new[]
                {
                    Expression.Convert(
                        Expression.New(typeof(JSArray).GetInstanceConstructor([])),
                        typeof(JSValue)),
                };
            }
            else if (genericTypeDefinition?.Name.StartsWith("ValueTuple`") == true)
            {
                /*
                 * new JSArray(new JSValue[] { (JSValue)value.Item1, (JSValue)value.Item2... })
                 */
                Expression TupleItem(int index) => InlineOrInvoke(
                    BuildConvertToJSValueExpression(genericArguments![index]),
                    Expression.Field(valueExpression, "Item" + (index + 1)),
                    nameof(BuildConvertToJSValueExpression));
                statements = new[]
                {
                    Expression.Convert(
                        Expression.New(
                            typeof(JSArray).GetInstanceConstructor(new[] { typeof(JSValue[]) }),
                            Expression.NewArrayInit(typeof(JSValue),
                                genericArguments!.Select((_, i) =>  TupleItem(i)).ToArray())),
                        typeof(JSValue)),
                };
            }
            else if (fromType == typeof(DateTime))
            {
                MethodInfo fromDateTime = typeof(JSDate).GetStaticMethod(
                    nameof(JSDate.FromDateTime));
                MethodInfo asJSValue = typeof(JSDate).GetImplicitConversion(
                    typeof(JSDate), typeof(JSValue));
                statements = new[]
                {
                    Expression.Call(asJSValue, Expression.Call(fromDateTime, valueParameter)),
                };
            }
            else if (fromType == typeof(CancellationToken))
            {
                MethodInfo toAbortSignal = typeof(JSAbortSignal).GetExplicitConversion(
                    nullableType ?? fromType, typeof(JSAbortSignal));
                MethodInfo asJSValue = typeof(JSAbortSignal).GetImplicitConversion(
                    typeof(JSAbortSignal), typeof(JSValue));

                statements = new[]
                {
                    Expression.Call(asJSValue, Expression.Call(toAbortSignal, valueParameter)),
                };
            }
            else
            {
                statements = BuildToJSFromStructExpressions(fromType, variables, valueExpression);
            }
        }
        else if (fromType.IsClass)
        {
            if (fromType.BaseType == typeof(MulticastDelegate))
            {
                statements = new[]
                {
                    Expression.Invoke(
                        BuildFromJSFunctionExpression(fromType),
                        valueParameter),
                };
            }
            else if (fromType == typeof(Tuple))
            {
                // An empty tuple is marshalled as an empty array.
                statements = new[]
                {
                    Expression.Convert(
                        Expression.New(typeof(JSArray).GetInstanceConstructor([])),
                        typeof(JSValue)),
                };
            }
            else if (fromType.IsGenericType && fromType.Name.StartsWith("Tuple`") == true)
            {
                /*
                 * new JSArray(new JSValue[] { (JSValue)value.Item1, (JSValue)value.Item2... })
                 */
                Type[]? genericArguments = fromType.GetGenericArguments();
                Expression TupleItem(int index) => InlineOrInvoke(
                    BuildConvertToJSValueExpression(genericArguments![index]),
                    Expression.Property(valueExpression, "Item" + (index + 1)),
                    nameof(BuildConvertToJSValueExpression));
                statements = new[]
                {
                    Expression.Convert(
                        Expression.New(
                            typeof(JSArray).GetInstanceConstructor(new[] { typeof(JSValue[]) }),
                            Expression.NewArrayInit(typeof(JSValue),
                                genericArguments!.Select((_, i) =>  TupleItem(i)).ToArray())),
                        typeof(JSValue)),
                };
            }
            else
            {
                MethodInfo getOrCreateObjectWrapper =
                    s_getOrCreateObjectWrapper.MakeGenericMethod(fromType);
                statements = new[]
                {
                    Expression.Call(
                        Expression.Property(null, s_context),
                        getOrCreateObjectWrapper,
                        valueExpression),
                };
            }
        }
        else if (fromType.IsInterface && fromType.Namespace == typeof(ICollection<>).Namespace)
        {
            statements = BuildToJSFromCollectionExpressions(fromType, variables, valueExpression);
        }
        else if (fromType.IsInterface)
        {
            // The object may extend JSInterface if it is a generated interface proxy class.
            // Otherwise it is a C# class implementing the interface, that needs a class wrapper.
            MethodInfo getOrCreateObjectWrapper =
                s_getOrCreateObjectWrapper.MakeGenericMethod(fromType);
            statements = new[]
            {
                /*
                 * JSInterface.GetJSValue(value) ??
                 *     JSRuntimeContext.Current.GetOrCreateObjectWrapper(value)
                 */
                Expression.Coalesce(
                    Expression.Call(
                        typeof(JSInterface).GetStaticMethod(nameof(JSInterface.GetJSValue)),
                        valueExpression),
                    Expression.Call(
                        Expression.Property(null, s_context),
                        getOrCreateObjectWrapper,
                        valueExpression)),
            };
        }
        else
        {
            throw new NotImplementedException(
                $"Conversion to {nameof(JSValue)} from {fromType.FullName} is not implemented.");
        }

        if (nullableType != null)
        {
            statements = new[]
            {
                Expression.Condition(
                    Expression.Property(valueParameter, nullableType.GetProperty("HasValue")!),
                    Expression.Block(typeof(JSValue), variables, statements),
                    Expression.Default(typeof(JSValue))),
            };
        }

        return Expression.Lambda(
            delegateType,
            body: Expression.Block(typeof(JSValue), variables, statements),
            name: delegateName,
            parameters: new[] { valueParameter });
    }

    private LambdaExpression BuildConvertFromJSPromiseExpression(Type toType)
    {
        Type delegateType = typeof(JSValue.To<>).MakeGenericType(toType);
        string delegateName = "to_" + FullTypeName(toType);

        ParameterExpression valueParameter = Expression.Parameter(typeof(JSValue), "value");
        Expression asTaskExpression;

        if (toType == typeof(Task))
        {
            /*
             * ((JSPromise)value).AsTask()
             */
            asTaskExpression = Expression.Call(
                typeof(TaskExtensions).GetStaticMethod(
                    nameof(TaskExtensions.AsTask), new[] { typeof(JSPromise) }),
                Expression.Convert(
                    valueParameter,
                    typeof(JSPromise),
                    typeof(JSPromise).GetExplicitConversion(typeof(JSValue), typeof(JSPromise))));
        }
        else if (toType.IsGenericType && toType.GetGenericTypeDefinition() == typeof(Task<>))
        {
            /*
             * ((JSPromise)value).AsTask<T>((value) => (T)value)
             */
            Type resultType = toType.GenericTypeArguments[0];
            asTaskExpression = Expression.Call(
                typeof(TaskExtensions).GetStaticMethod(
                    nameof(TaskExtensions.AsTask),
                    new[] { typeof(JSPromise), typeof(JSValue.To<>) }, resultType),
                Expression.Convert(
                    valueParameter,
                    typeof(JSPromise),
                    typeof(JSPromise).GetExplicitConversion(typeof(JSValue), typeof(JSPromise))),
                    GetFromJSValueExpression(resultType));
        }
        else
        {
            throw new ArgumentException($"Invalid task type: {toType}", nameof(toType));
        }

        ParameterExpression[] variables = new[] { valueParameter };
        return Expression.Lambda(
            delegateType,
            body: Expression.Block(toType, variables, new[] { asTaskExpression }),
            name: delegateName,
            parameters: variables);
    }


    private LambdaExpression BuildConvertToJSPromiseExpression(Type fromType)
    {
        Type delegateType = typeof(JSValue.From<>).MakeGenericType(fromType);
        string delegateName = "from_" + FullTypeName(fromType);

        ParameterExpression valueParameter = Expression.Parameter(fromType, "value");
        Expression asPromiseExpression;

        if (fromType == typeof(Task))
        {
            /*
             * (JSValue)value.AsPromise()
             */
            asPromiseExpression = Expression.Convert(
                Expression.Call(
                    typeof(TaskExtensions).GetStaticMethod(
                        nameof(TaskExtensions.AsPromise), new[] { typeof(Task) }),
                    valueParameter),
                typeof(JSValue),
                typeof(JSPromise).GetImplicitConversion(typeof(JSPromise), typeof(JSValue)));
        }
        else if (fromType.IsGenericType && fromType.GetGenericTypeDefinition() == typeof(Task<>))
        {
            /*
             * (JSValue)value.AsPromise<T>((value) => (JSValue)value)
             */
            Type resultType = fromType.GenericTypeArguments[0];
            asPromiseExpression = Expression.Convert(
                Expression.Call(
                    typeof(TaskExtensions).GetStaticMethod(
                        nameof(TaskExtensions.AsPromise),
                        new[] { typeof(Task), typeof(JSValue.From<>) }),
                    valueParameter,
                    GetToJSValueExpression(resultType)),
                typeof(JSValue),
                typeof(JSPromise).GetImplicitConversion(typeof(JSPromise), typeof(JSValue)));
        }
        else
        {
            throw new ArgumentException($"Invalid task type: {fromType}", nameof(fromType));
        }

        ParameterExpression[] variables = new[] { valueParameter };
        return Expression.Lambda(
            delegateType,
            body: Expression.Block(typeof(JSValue), variables, new[] { asPromiseExpression }),
            name: delegateName,
            parameters: variables);
    }

    private IEnumerable<Expression> BuildFromJSToArrayExpressions(
        Type elementType,
        List<ParameterExpression> variables,
        ParameterExpression valueVariable)
    {
        /*
         * JSArray jsArray = (JSArray)value;
         * ElementType[] array = new ElementType[jsArray.Length];
         * jsArray.CopyTo(array, 0, (item) => (ElementType)item);
         * return array;
         */
        ParameterExpression jsArrayVariable = Expression.Parameter(typeof(JSArray), "jsArray");
        ParameterExpression arrayVariable = Expression.Parameter(
            elementType.MakeArrayType(), "array");
        variables.Add(jsArrayVariable);
        variables.Add(arrayVariable);

        MethodInfo castMethod = typeof(JSArray).GetExplicitConversion(
            typeof(JSValue), typeof(JSArray));
        yield return Expression.Assign(
            jsArrayVariable,
            Expression.Convert(valueVariable, typeof(JSArray), castMethod));

        PropertyInfo jsArrayLengthProperty = typeof(JSArray).GetProperty(nameof(JSArray.Length))!;
        yield return Expression.Assign(
            arrayVariable,
            Expression.NewArrayBounds(
                elementType, Expression.Property(jsArrayVariable, jsArrayLengthProperty)));

        LambdaExpression fromJSExpression = GetFromJSValueExpression(elementType);
        MethodInfo arrayCopyMethod = typeof(JSArray)
            .GetMethods(BindingFlags.Public | BindingFlags.Instance)
            .Where((m) => m.IsGenericMethodDefinition && m.Name == nameof(JSArray.CopyTo))
            .Single().MakeGenericMethod(elementType);
        yield return Expression.Call(
            jsArrayVariable,
            arrayCopyMethod,
            arrayVariable,
            Expression.Constant(0),
            fromJSExpression);

        yield return arrayVariable;
    }

    private IEnumerable<Expression> BuildToJSFromArrayExpressions(
        Type elementType,
        List<ParameterExpression> variables,
        Expression valueExpression)
    {
        /*
         * JSArray jsArray = new JSArray(value.Length);
         * jsArray.CopyFrom(value, 0, (item) => (JSValue)item);
         * return jsArray;
         */
        ParameterExpression jsArrayVariable = Expression.Variable(typeof(JSArray), "jsArray");
        variables.Add(jsArrayVariable);

        PropertyInfo arrayLengthProperty = typeof(Array).GetProperty(nameof(Array.Length))!;
        ConstructorInfo jsArrayConstructor = typeof(JSArray).GetConstructor(new[] { typeof(int) })!;
        yield return Expression.Assign(
            jsArrayVariable,
            Expression.New(jsArrayConstructor,
                Expression.Property(valueExpression, arrayLengthProperty)));

        MethodInfo arrayCopyMethod = typeof(JSArray).GetInstanceMethod(nameof(JSArray.CopyFrom))
            .MakeGenericMethod(elementType);
        yield return Expression.Call(
            jsArrayVariable,
            arrayCopyMethod,
            valueExpression,
            Expression.Constant(0),
            GetToJSValueExpression(elementType));

        MethodInfo cast = GetCastToJSValueMethod(typeof(JSArray))!;
        yield return Expression.Convert(jsArrayVariable, typeof(JSValue), cast);
    }

    private IEnumerable<Expression> BuildFromJSToStructExpressions(
        Type toType,
        List<ParameterExpression> variables,
        ParameterExpression valueVariable)
    {
        /*
         * StructName obj = default;
         * obj.Property0 = (Property0Type)value["property0"];
         * ... 
         * return obj;
         */
        ParameterExpression objVariable = Expression.Variable(toType, "obj");
        variables.Add(objVariable);

        yield return Expression.Assign(objVariable, Expression.Default(toType));

        foreach (PropertyInfo property in toType.GetProperties(
            BindingFlags.Public | BindingFlags.Instance))
        {
            if (property.SetMethod == null || property.SetMethod.GetParameters().Length > 1)
            {
                // Skip indexed properties, where the setter takes one or more parameters. 
                continue;
            }

            Expression propertyName = Expression.Constant(ToCamelCase(property.Name));
            yield return Expression.Assign(
                Expression.Property(objVariable, property),
                InlineOrInvoke(
                    GetFromJSValueExpression(property.PropertyType),
                    Expression.Property(valueVariable, s_valueItem, propertyName),
                    nameof(BuildFromJSToStructExpressions)));
        }

        yield return objVariable;
    }

    private IEnumerable<Expression> BuildToJSFromStructExpressions(
        Type fromType,
        List<ParameterExpression> variables,
        Expression valueExpression)
    {
        /*
         * JSValue jsValue = JSRuntimeContext.Current.CreateStruct<StructName>();
         * jsValue["property0"] = (JSValue)value.Property0;
         * ...
         * return jsValue;
         */
        ParameterExpression jsValueVariable = Expression.Variable(typeof(JSValue), "jsValue");
        variables.Add(jsValueVariable);

        if (fromType.GetCustomAttribute(typeof(JSImportAttribute)) != null)
        {
            // Imported structs are assumed to be plain JS objects (not JS classes).
            MethodInfo createObjectMethod = typeof(JSValue)
                .GetStaticMethod(nameof(JSValue.CreateObject));
            yield return Expression.Assign(
                jsValueVariable, Expression.Call(createObjectMethod));
        }
        else
        {
            MethodInfo createStructMethod = typeof(JSRuntimeContext)
                .GetInstanceMethod(nameof(JSRuntimeContext.CreateStruct))
                !.MakeGenericMethod(fromType);
            yield return Expression.Assign(
                jsValueVariable,
                Expression.Call(Expression.Property(null, s_context), createStructMethod));
        }

        foreach (PropertyInfo property in fromType.GetProperties(
            BindingFlags.Public | BindingFlags.Instance))
        {
            if (property.GetMethod == null || property.GetMethod.GetParameters().Length > 0)
            {
                // Skip indexed properties, where the getter takes one or more parameters. 
                continue;
            }

            Expression propertyName = Expression.Constant(ToCamelCase(property.Name));
            yield return Expression.Assign(
                Expression.Property(jsValueVariable, s_valueItem, propertyName),
                InlineOrInvoke(
                    GetToJSValueExpression(property.PropertyType),
                    Expression.Property(valueExpression, property),
                    nameof(BuildToJSFromStructExpressions)));
        }

        yield return jsValueVariable;
    }

    private IEnumerable<Expression> BuildFromJSToCollectionExpressions(
        Type toType,
        ICollection<ParameterExpression> variables,
        Expression valueExpression)
    {
        Type elementType = toType.GenericTypeArguments[0];
        Type typeDefinition = toType.GetGenericTypeDefinition();

        if (typeDefinition == typeof(IList<>) ||
            typeDefinition == typeof(ICollection<>) ||
#if !NETFRAMEWORK
            typeDefinition == typeof(IReadOnlySet<>) ||
#endif
            typeDefinition == typeof(ISet<>))
        {
            /*
             * value.TryUnwrap() as ICollection<T> ??
             *     ((JSArray)value).AsCollection<T>(
             *         (value) => (T)value,
             *         (value) => (JSValue)value);
             */
            Type jsCollectionType = typeDefinition.Name.Contains("Set") ?
                typeof(JSSet) : typeof(JSArray);
            MethodInfo asCollectionMethod = typeof(JSCollectionExtensions).GetStaticMethod(
#if NETFRAMEWORK
                "As" + typeDefinition.Name.Substring(1, typeDefinition.Name.IndexOf('`') - 1),
#else
                string.Concat("As",
                    typeDefinition.Name.AsSpan(1, typeDefinition.Name.IndexOf('`') - 1)),
#endif
                new[] { jsCollectionType, typeof(JSValue.To<>), typeof(JSValue.From<>) },
                elementType);
            MethodInfo asJSCollectionMethod = jsCollectionType.GetExplicitConversion(
                typeof(JSValue), jsCollectionType);
            yield return Expression.Coalesce(
                Expression.TypeAs(Expression.Call(valueExpression, s_tryUnwrap), toType),
                Expression.Call(
                    asCollectionMethod,
                    Expression.Convert(valueExpression, jsCollectionType, asJSCollectionMethod),
                    GetFromJSValueExpression(elementType),
                    GetToJSValueExpression(elementType)));
        }
        else if (typeDefinition == typeof(IReadOnlyList<>) ||
            typeDefinition == typeof(IReadOnlyCollection<>) ||
            typeDefinition == typeof(IEnumerable<>) ||
            typeDefinition == typeof(IAsyncEnumerable<>))
        {
            /*
             * value.TryUnwrap() as IReadOnlyCollection<T> ??
             *     ((JSArray)value).AsReadOnlyCollection<T>((value) => (T)value);
             */
            Type jsCollectionType = typeDefinition == typeof(IEnumerable<>) ?
                typeof(JSIterable) : typeDefinition == typeof(IAsyncEnumerable<>) ?
                typeof(JSAsyncIterable) : typeof(JSArray);
            MethodInfo asCollectionMethod = typeof(JSCollectionExtensions).GetStaticMethod(
#if NETFRAMEWORK
                "As" + typeDefinition.Name.Substring(1, typeDefinition.Name.IndexOf('`') - 1),
#else
                string.Concat("As",
                    typeDefinition.Name.AsSpan(1, typeDefinition.Name.IndexOf('`') - 1)),
#endif
                new[] { jsCollectionType, typeof(JSValue.To<>) },
                elementType);
            MethodInfo asJSCollectionMethod = jsCollectionType.GetExplicitConversion(
                typeof(JSValue), jsCollectionType);
            yield return Expression.Coalesce(
                Expression.TypeAs(Expression.Call(valueExpression, s_tryUnwrap), toType),
                Expression.Call(
                    asCollectionMethod,
                    Expression.Convert(valueExpression, jsCollectionType, asJSCollectionMethod),
                    GetFromJSValueExpression(elementType)));
        }
        else if (typeDefinition == typeof(IDictionary<,>))
        {
            Type keyType = elementType;
            Type valueType = toType.GenericTypeArguments[1];

            /*
             * value.TryUnwrap() as IDictionary<TKey, TValue> ??
             *     ((JSMap)value).AsDictionary<TKey, TValue>(
             *         (key) => (TKey)key,
             *         (value) => (TValue)value,
             *         (key) => (JSValue)key);
             *         (value) => (JSValue)value);
             */
            MethodInfo asDictionaryMethod = typeof(JSCollectionExtensions).GetStaticMethod(
                nameof(JSCollectionExtensions.AsDictionary))!.MakeGenericMethod(keyType, valueType);
            MethodInfo asJSMapMethod = typeof(JSMap).GetExplicitConversion(
                typeof(JSValue), typeof(JSMap));
            yield return Expression.Coalesce(
                Expression.TypeAs(Expression.Call(valueExpression, s_tryUnwrap), toType),
                Expression.Call(
                    asDictionaryMethod,
                    Expression.Convert(valueExpression, typeof(JSMap), asJSMapMethod),
                    GetFromJSValueExpression(keyType),
                    GetFromJSValueExpression(valueType),
                    GetToJSValueExpression(keyType),
                    GetToJSValueExpression(valueType)));
        }
        else if (typeDefinition == typeof(IReadOnlyDictionary<,>))
        {
            Type keyType = elementType;
            Type valueType = toType.GenericTypeArguments[1];

            /*
             * value.TryUnwrap() as IReadOnlyDictionary<TKey, TValue> ??
             *     ((JSMap)value).AsReadOnlyDictionary<TKey, TValue>(
             *         (key) => (TKey)key,
             *         (value) => (TValue)value,
             *         (key) => (JSValue)key);
             */
            MethodInfo asDictionaryMethod = typeof(JSCollectionExtensions).GetStaticMethod(
                nameof(JSCollectionExtensions.AsReadOnlyDictionary))
                !.MakeGenericMethod(keyType, valueType);
            MethodInfo asJSMapMethod = typeof(JSMap).GetExplicitConversion(
                typeof(JSValue), typeof(JSMap));
            yield return Expression.Coalesce(
                Expression.TypeAs(Expression.Call(valueExpression, s_tryUnwrap), toType),
                Expression.Call(
                    asDictionaryMethod,
                    Expression.Convert(valueExpression, typeof(JSMap), asJSMapMethod),
                    GetFromJSValueExpression(keyType),
                    GetFromJSValueExpression(valueType),
                    GetToJSValueExpression(keyType)));
        }
        else
        {
            // Marshal the unknown collection type as undefined.
            // Throwing an exception here might be helpful in some cases, but in other
            // cases it may block use of the rest of the (supported) members of the type.
            yield return Expression.Default(toType);
        }
    }

    private IEnumerable<Expression> BuildToJSFromCollectionExpressions(
        Type fromType,
        ICollection<ParameterExpression> variables,
        Expression valueExpression)
    {
        Type elementType = fromType.GenericTypeArguments[0];
        Type typeDefinition = fromType.GetGenericTypeDefinition();

        if (typeDefinition == typeof(IList<>) ||
            typeDefinition == typeof(ICollection<>) ||
#if !NETFRAMEWORK
            typeDefinition == typeof(IReadOnlySet<>) ||
#endif
            typeDefinition == typeof(ISet<>))
        {
            /*
             * JSRuntimeContext.Current.GetOrCreateCollectionWrapper(
             *     value, (value) => (JSValue)value, (value) => (ElementType)value);
             */
            MethodInfo wrapMethod = typeof(JSRuntimeContext).GetInstanceMethod(
                    nameof(JSRuntimeContext.GetOrCreateCollectionWrapper),
                    new[] { typeDefinition, typeof(JSValue.From<>), typeof(JSValue.To<>) },
                    elementType);
            yield return Expression.Call(
                Expression.Property(null, s_context),
                wrapMethod,
                valueExpression,
                GetToJSValueExpression(elementType),
                GetFromJSValueExpression(elementType));
        }
        else if (typeDefinition == typeof(IReadOnlyList<>) ||
            typeDefinition == typeof(IReadOnlyCollection<>) ||
            typeDefinition == typeof(IEnumerable<>) ||
            typeDefinition == typeof(IAsyncEnumerable<>))
        {
            /*
             * JSRuntimeContext.Current.GetOrCreateCollectionWrapper(
             *     value, (value) => (JSValue)value);
             */
            MethodInfo wrapMethod = typeof(JSRuntimeContext).GetInstanceMethod(
                    nameof(JSRuntimeContext.GetOrCreateCollectionWrapper),
                    new[] { typeDefinition, typeof(JSValue.From<>) },
                    elementType);
            yield return Expression.Call(
                Expression.Property(null, s_context),
                wrapMethod,
                valueExpression,
                GetToJSValueExpression(elementType));
        }
        else if (typeDefinition == typeof(System.Collections.ObjectModel.ReadOnlyCollection<>))
        {
            /*
             * JSRuntimeContext.Current.GetOrCreateCollectionWrapper(
             *     (IReadOnlyCollection<T>)value, (value) => (JSValue)value);
             */
            MethodInfo wrapMethod = typeof(JSRuntimeContext).GetInstanceMethod(
                    nameof(JSRuntimeContext.GetOrCreateCollectionWrapper),
                    new[] { typeof(IReadOnlyCollection<>), typeof(JSValue.From<>) },
                    elementType);
            yield return Expression.Call(
                Expression.Property(null, s_context),
                wrapMethod,
                valueExpression,
                GetToJSValueExpression(elementType));
        }
        else if (typeDefinition == typeof(IDictionary<,>))
        {
            Type keyType = elementType;
            Type valueType = fromType.GenericTypeArguments[1];

            /*
             * JSRuntimeContext.Current.GetOrCreateCollectionWrapper(
             *     value,
             *     (key) => (JSValue)key,
             *     (value) => (JSValue)value,
             *     (key) => (KeyType)key,
             *     (value) => (ValueType)value);
             */
            MethodInfo wrapMethod = typeof(JSRuntimeContext).GetInstanceMethod(
                    nameof(JSRuntimeContext.GetOrCreateCollectionWrapper),
                    new[]
                    {
                        typeDefinition,
                        typeof(JSValue.From<>),
                        typeof(JSValue.From<>),
                        typeof(JSValue.To<>),
                        typeof(JSValue.To<>),
                    },
                    keyType,
                    valueType);
            yield return Expression.Call(
                Expression.Property(null, s_context),
                wrapMethod,
                valueExpression,
                GetToJSValueExpression(keyType),
                GetToJSValueExpression(valueType),
                GetFromJSValueExpression(keyType),
                GetFromJSValueExpression(valueType));
        }
        else if (typeDefinition == typeof(IReadOnlyDictionary<,>))
        {
            Type keyType = elementType;
            Type valueType = fromType.GenericTypeArguments[1];

            /*
             * JSRuntimeContext.Current.GetOrCreateCollectionWrapper(
             *     value,
             *     (key) => (JSValue)key,
             *     (value) => (JSValue)value,
             *     (key) => (KeyType)key)
             */
            MethodInfo wrapMethod = typeof(JSRuntimeContext).GetInstanceMethod(
                    nameof(JSRuntimeContext.GetOrCreateCollectionWrapper),
                    new[]
                    {
                        typeDefinition,
                        typeof(JSValue.From<>),
                        typeof(JSValue.From<>),
                        typeof(JSValue.To<>),
                    },
                    keyType,
                    valueType);
            yield return Expression.Call(
                Expression.Property(null, s_context),
                wrapMethod,
                valueExpression,
                GetToJSValueExpression(keyType),
                GetToJSValueExpression(valueType),
                GetFromJSValueExpression(keyType));
        }
        else
        {
            // Marshal the unknown collection type as null.
            // Throwing an exception here might be helpful in some cases, but in other
            // cases it may block use of the rest of the (supported) members of the type.
            yield return Expression.Default(typeof(JSValue));
        }
    }

    private static MethodInfo? GetCastFromJSValueMethod(Type toType)
    {
        if (toType == typeof(JSValue)) return null;
        return typeof(JSValue).GetMethods(BindingFlags.Public | BindingFlags.Static)
            .Where((m) => m.Name == "op_Explicit" && m.ReturnType == toType &&
                m.GetParameters().Length == 1 &&
                m.GetParameters()[0].ParameterType == typeof(JSValue))
            .SingleOrDefault();
    }

    private static MethodInfo? GetCastToJSValueMethod(Type fromType)
    {
        if (fromType == typeof(JSValue)) return null;
        return typeof(JSValue).GetMethods(BindingFlags.Public | BindingFlags.Static)
            .Where((m) => m.Name == "op_Implicit" && m.ReturnType == typeof(JSValue) &&
                m.GetParameters().Length == 1 &&
                m.GetParameters()[0].ParameterType == fromType)
            .SingleOrDefault() ?? fromType.GetMethods(BindingFlags.Public | BindingFlags.Static)
            .Where((m) => m.Name == "op_Implicit" && m.ReturnType == typeof(JSValue))
            .SingleOrDefault();
    }

    /// <summary>
    /// Checks whether an element type is one of the JS TypedArray element types.
    /// </summary>
    private static bool IsTypedArrayType(Type elementType)
    {
        return elementType == typeof(sbyte)
            || elementType == typeof(byte)
            || elementType == typeof(short)
            || elementType == typeof(ushort)
            || elementType == typeof(int)
            || elementType == typeof(uint)
            || elementType == typeof(long)
            || elementType == typeof(ulong)
            || elementType == typeof(float)
            || elementType == typeof(double);
    }

    private static string FullMethodName(MethodInfo method)
    {
        string prefix = string.Empty;
        string name = method.Name;
        if (name.StartsWith("get_") || name.StartsWith("set_"))
        {
            prefix = name.Substring(0, 4);
            name = name.Substring(4);
        }

        return $"{prefix}{FullTypeName(method.DeclaringType!)}_{name}";
    }

    internal static string FullTypeName(Type type)
    {
        string? ns = type.Namespace;
        string name = type.Name;

        if (type.IsGenericType)
        {
            int nameEnd = name.IndexOf('`');
            if (nameEnd >= 0)
            {
                string typeArgs = string.Join("_", type.GenericTypeArguments.Select(FullTypeName));
#if NETFRAMEWORK
                name = name.Substring(0, nameEnd) + "_of_" + typeArgs;
#else
                name = string.Concat(name.AsSpan(0, nameEnd), "_of_", typeArgs);
#endif
            }
        }

        if (type.IsNested)
        {
            return $"{FullTypeName(type.DeclaringType!)}_{name}";
        }

        return string.IsNullOrEmpty(ns) ? name : $"{ns.Replace('.', '_')}_{name}";
    }

    /// <summary>
    /// Creates a parameter expression for a method parameter.
    /// </summary>
    private static ParameterExpression Parameter(ParameterInfo parameter)
    {
        Type parameterType = parameter.ParameterType;
        string parameterName = parameter.Name!;

        if (parameter.GetCustomAttribute<OutAttribute>() is not null)
        {
            if (!parameterType.IsByRef)
            {
                parameterType = parameterType.MakeByRefType();
            }

            if (parameter.GetCustomAttribute<InAttribute>() is null)
            {
                // ParameterExpression doesn't distinguish between ref and out parameters,
                // but source generators need to use the correct keyword.
                parameterName = OutParameterPrefix + parameterName;
            }
        }

        if (parameterType.IsGenericTypeDefinition || parameterType.IsGenericParameter)
        {
            parameterType = typeof(object);
        }

        return Expression.Parameter(parameterType, parameterName);
    }

    /// <summary>
    /// Creates a variable expression for a method parameter (for converting arguments before
    /// calling the method).
    /// </summary>
    private static ParameterExpression Variable(ParameterInfo parameter)
    {
        if (parameter.ParameterType.IsByRef)
        {
            return Expression.Parameter(parameter.ParameterType.GetElementType()!, parameter.Name);
        }
        else
        {
            return Expression.Parameter(parameter.ParameterType, parameter.Name);
        }
    }

    /// <summary>
    /// If the lambda expression consists of a single statement, the statement expression is returned
    /// directly, with the "value" parameter replaced with the target expression. Otherwise,
    /// an invocation expression for the lambda is returned.
    /// </summary>
    private static Expression InlineOrInvoke(
        LambdaExpression lambda,
        Expression targetExpression,
        string? caller)
    {
        if (lambda.Body is BlockExpression block && block.Expressions.Count == 1)
        {
            return new VariableReplacer("value", targetExpression)
                .VisitAndConvert(block.Expressions.Single(), caller);
        }
        else
        {
            return Expression.Invoke(lambda, targetExpression);
        }
    }

    /// <summary>
    /// Modifies an expression tree by replacing a variable with another expression. Useful for
    /// inlining a lambda expression within another expression tree.
    /// </summary>
    private class VariableReplacer : ExpressionVisitor
    {
        private readonly string _replaceVariableName;
        private readonly Expression _replacementExpression;

        public VariableReplacer(string replaceVariableName, Expression replacementExpression)
        {
            _replaceVariableName = replaceVariableName;
            _replacementExpression = replacementExpression;
        }

        protected override Expression VisitParameter(ParameterExpression node) =>
            node.Name == _replaceVariableName ? _replacementExpression : node;

        // Do not recursively visit nested lambdas.
        protected override Expression VisitLambda<T>(Expression<T> node) => node;
    }

    /// <summary>
    /// Converts a lambda expression that takes a <see cref="JSValue"/> as the first parameter
    /// to a lambda expression that references the member value of a <see cref="JSInterface"/>
    /// and automatically switches to the JS thread.
    /// </summary>
    public LambdaExpression MakeInterfaceExpression(LambdaExpression methodExpression)
    {
        ParameterExpression thisVariable = Expression.Variable(typeof(JSInterface), "this");
        ParameterExpression[] parameters = methodExpression.Parameters.Skip(1).ToArray();
        Type returnType = methodExpression.Body.Type;

        if (parameters.Any((p) => p.IsByRef))
        {
            PropertyInfo valueProperty = typeof(JSInterface).GetProperty(
                "Value", BindingFlags.Instance | BindingFlags.NonPublic)!;

            // Ref/out parameters cannot be used within a lambda expression. So interface
            // methods with ref/out parameters will not automatically switch to the JS thread.
            // (The caller must be already on the JS thread.)
            // TODO: Use temporary variables to avoid this limitation.
            return Expression.Lambda(
                _delegates.Value.GetToJSDelegateType(returnType, parameters),
                Expression.Block(
                    returnType,
                    new Expression[]
                    {
                        Expression.Assign(
                            methodExpression.Parameters.First(),
                            Expression.Property(thisVariable, valueProperty)),
                    }.Concat(((BlockExpression)methodExpression.Body).Expressions)),
                methodExpression.Name,
                parameters);
        }

        PropertyInfo valueReferenceProperty = typeof(JSInterface).GetProperty(
            "ValueReference", BindingFlags.Instance | BindingFlags.NonPublic)!;

        // Use the JSReference.Run() method to switch to the JS thread when operating on the value.
        Type runDelegateType;
        MethodInfo runMethod;
        if (returnType == typeof(void))
        {
            runDelegateType = typeof(Action<JSValue>);
            runMethod = typeof(JSReference).GetInstanceMethod(
                nameof(JSReference.Run), new[] { typeof(Action<JSValue>) });
        }
        else
        {
            runDelegateType = typeof(Func<,>).MakeGenericType(typeof(JSValue), returnType);
            runMethod = typeof(JSReference)
                .GetMethods(BindingFlags.Public | BindingFlags.Instance)
                .Single((m) => m.Name == nameof(JSReference.Run) && m.IsGenericMethodDefinition)
                .MakeGenericMethod(returnType);
        }

        // Build a lambda expression that moves the __this parameter from the original lambda
        // to the inner lambda where the parameter is supplied by the Run() callback.
        return Expression.Lambda(
            _delegates.Value.GetToJSDelegateType(returnType, parameters),
            Expression.Block(returnType, Expression.Call(
                Expression.Property(thisVariable, valueReferenceProperty),
                runMethod,
                Expression.Lambda(
                    runDelegateType,
                    methodExpression.Body,
                    methodExpression.Parameters.Take(1)))),
            methodExpression.Name,
            parameters);
    }

    internal static AssemblyBuilder CreateAssemblyBuilder(Type forType)
    {
        string assemblyName = forType.FullName + "_" + Environment.CurrentManagedThreadId;

#if NETFRAMEWORK
        bool collectible = false;
#else
        // Make the dynamic assembly collectible if in a collectible load context.
        // The delegate types generated by lambda expressions are not collectible by default;
        // the custom marshalling delegates resolve that problem.
        bool collectible = System.Runtime.Loader.AssemblyLoadContext.Default.IsCollectible;
#endif

        return AssemblyBuilder.DefineDynamicAssembly(
            new AssemblyName(assemblyName),
            collectible ? AssemblyBuilderAccess.RunAndCollect : AssemblyBuilderAccess.Run);
    }
}<|MERGE_RESOLUTION|>--- conflicted
+++ resolved
@@ -1890,13 +1890,8 @@
             /*
              * (T)(value.TryUnwrap() ?? value.GetValueExternalOrPrimitive());
              */
-<<<<<<< HEAD
             MethodInfo getExternalMethod =
-                typeof(JSValue).GetMethod(nameof(JSValue.TryGetValueExternal))!;
-=======
-            MethodInfo getExternalMethod = typeof(JSNativeApi).GetStaticMethod(
-                nameof(JSNativeApi.GetValueExternalOrPrimitive));
->>>>>>> 3eb943b5
+                typeof(JSValue).GetMethod(nameof(JSValue.GetValueExternalOrPrimitive))!;
             statements = new[]
             {
                 Expression.Convert(
