// Copyright (c) Microsoft Corporation.
// Licensed under the MIT License.

using System;
using System.Collections.Generic;
using System.Linq;
using System.Linq.Expressions;
using System.Reflection;
using Microsoft.CodeAnalysis;
using Microsoft.CodeAnalysis.Text;
using Microsoft.JavaScript.NodeApi.DotNetHost;
using Microsoft.JavaScript.NodeApi.Interop;

namespace Microsoft.JavaScript.NodeApi.Generator;

// An analyzer bug results in incorrect reports of CA1822 against methods in this class.
#pragma warning disable CA1822 // Mark members as static

/// <summary>
/// Generates JavaScript module registration code for C# APIs exported to JS.
/// </summary>
[Generator]
public class ModuleGenerator : SourceGenerator, ISourceGenerator
{
    private const string ModuleInitializerClassName = "Module";
    private const string ModuleInitializeMethodName = "Initialize";
    private const string ModuleRegisterFunctionName = "napi_register_module_v1";

    private readonly JSMarshaller _marshaller = new()
    {
        // Currently source-generated marshalling uses auto camel-casing,
        // while dynamic invocation does not.
        AutoCamelCase = true,
    };

    private readonly Dictionary<string, LambdaExpression> _callbackAdapters = new();
    private readonly List<ITypeSymbol> _exportedInterfaces = new();

    public GeneratorExecutionContext Context { get; protected set; }

<<<<<<< HEAD
    public void Initialize(GeneratorInitializationContext _ /*context*/)
=======
#pragma warning disable IDE0060 // Unused parameter
    public void Initialize(GeneratorInitializationContext context)
#pragma warning restore IDE0060
>>>>>>> 61ce5b37
    {
        // Note source generators cannot be directly launched in a debugger,
        // because the generator runs at build time, not at application run-time.
        // Set the environment variable to trigger debugging at build time.
        DebugHelper.AttachDebugger("DEBUG_NODE_API_GENERATOR");
    }

    public void Execute(GeneratorExecutionContext context)
    {
        Context = context;
        string generatedSourceFileName =
            (context.Compilation.AssemblyName ?? "Assembly") + ".NodeApi.g.cs";
        try
        {
            ISymbol? moduleInitializer = GetModuleInitializer();
            List<ISymbol> exportItems = GetModuleExportItems().ToList();

            if (exportItems.Count == 0 &&
                !GetCompilationTypes().Any((t) => t.DeclaredAccessibility == Accessibility.Public))
            {
                ReportDiagnostic(
                    DiagnosticSeverity.Info,
                    DiagnosticId.NoExports,
                    location: null,
                    "Skipping module code generation because no APIs are exported to JavaScript.");
                return;
            }

            SourceText initializerSource = GenerateModuleInitializer(
                moduleInitializer, exportItems);
            context.AddSource(generatedSourceFileName, initializerSource);
        }
        catch (Exception ex)
        {
            while (ex != null)
            {
                ReportException(ex);
                ex = ex.InnerException!;
            }
        }
    }

    public override void ReportDiagnostic(Diagnostic diagnostic)
        => Context.ReportDiagnostic(diagnostic);

    /// <summary>
    /// Enumerates all the types defined in the current compilation.
    /// </summary>
    private IEnumerable<ITypeSymbol> GetCompilationTypes()
    {
        return Context.Compilation.Assembly.TypeNames
          .SelectMany((n) => Context.Compilation.GetSymbolsWithName(n, SymbolFilter.Type))
          .OfType<ITypeSymbol>();
    }

    /// <summary>
    /// Scans classes and static methods to find a single item with a [JSModule] attribute.
    /// </summary>
    private ISymbol? GetModuleInitializer()
    {
        List<ISymbol> moduleInitializers = new();

        foreach (ITypeSymbol type in GetCompilationTypes())
        {
            if (type.GetAttributes().Any(
                (a) => a.AttributeClass?.AsType() == typeof(JSModuleAttribute)))
            {
                if (type.TypeKind != TypeKind.Class)
                {
                    ReportError(
                        DiagnosticId.InvalidModuleInitializer,
                        type,
                        "[JSModule] attribute must be applied to a class.");
                }
                else if (type.DeclaredAccessibility != Accessibility.Public)
                {
                    ReportError(
                        DiagnosticId.ModuleInitializerIsNotPublic,
                        type,
                        "Module class must have public visibility.");
                }

                // TODO: Check for a public constructor that takes a single JSRuntimeContext argument.

                moduleInitializers.Add(type);
            }
            else if (type.TypeKind == TypeKind.Class)
            {
                foreach (ISymbol? member in type.GetMembers())
                {
                    if (member.GetAttributes().Any(
                        (a) => a.AttributeClass?.AsType() == typeof(JSModuleAttribute)))
                    {
                        // TODO: Check method parameter and return types.
                        if (member is not IMethodSymbol)
                        {
                            ReportError(
                                DiagnosticId.InvalidModuleInitializer,
                                member,
                                "[JSModule] attribute must be applied to a method.");
                        }
                        else if (!member.IsStatic)
                        {
                            ReportError(
                                DiagnosticId.ModuleInitializerIsNotStatic,
                                member,
                                "Module initialize method must be static.");
                        }
                        else if (type.DeclaredAccessibility != Accessibility.Public)
                        {
                            ReportError(
                                DiagnosticId.ModuleInitializerIsNotPublic,
                                member,
                                "Containing type of module initialize method must be public.");
                        }
                        else if (member.DeclaredAccessibility != Accessibility.Public)
                        {
                            ReportError(
                                DiagnosticId.ModuleInitializerIsNotPublic,
                                member,
                                "Module initialize method must be public.");
                        }

                        moduleInitializers.Add(member);
                    }
                }
            }
        }

        if (moduleInitializers.Count > 1)
        {
            foreach (ISymbol initializer in moduleInitializers)
            {
                ReportError(
                    DiagnosticId.MultipleModuleAttributes,
                    initializer,
                    "Multiple [JSModule] attributes found.",
                    "Designate a single class or static method to handle module initialization.");
            }

            return null;
        }

        return moduleInitializers.SingleOrDefault();
    }

    /// <summary>
    /// Enumerates all types and static methods with a [JSExport] attribute.
    /// </summary>
    private IEnumerable<ISymbol> GetModuleExportItems()
    {
        foreach (ITypeSymbol type in GetCompilationTypes())
        {
            if (type.GetAttributes().Any((a) => a.AttributeClass?.Name == "JSExportAttribute"))
            {
                if (type.TypeKind != TypeKind.Class &&
                    type.TypeKind != TypeKind.Struct &&
                    type.TypeKind != TypeKind.Interface &&
                    type.TypeKind != TypeKind.Delegate &&
                    type.TypeKind != TypeKind.Enum)
                {
                    ReportError(
                        DiagnosticId.UnsupportedTypeKind,
                        type,
                        $"Exporting {type.TypeKind} types is not supported.");
                }

                if (type.DeclaredAccessibility != Accessibility.Public)
                {
                    ReportError(
                        DiagnosticId.ExportIsNotPublic,
                        type,
                        "Exported type must be public.");
                }

                yield return type;
            }
            else if (type.TypeKind == TypeKind.Class || type.TypeKind == TypeKind.Struct)
            {
                foreach (ISymbol? member in type.GetMembers())
                {
                    if (member.GetAttributes().Any(
                        (a) => a.AttributeClass?.Name == "JSExportAttribute"))
                    {
                        if (type.DeclaredAccessibility != Accessibility.Public)
                        {
                            ReportError(
                                DiagnosticId.ExportIsNotPublic,
                                member,
                                "Containing type of exported member must be public.");
                        }
                        else if (member.DeclaredAccessibility != Accessibility.Public)
                        {
                            ReportError(
                                DiagnosticId.ExportIsNotPublic,
                                member,
                                "Exported member must be public.");
                        }
                        else if (!(member.IsStatic))
                        {
                            ReportError(
                                DiagnosticId.ExportIsNotStatic,
                                member,
                                "Exported member must be static.");
                        }

                        yield return member;
                    }
                }
            }
        }
    }

    /// <summary>
    /// Generates a `Module` class with an exported module register function.
    /// </summary>
    /// <param name="moduleInitializer">Optional custom module class or module initialization method.</param>
    /// <param name="exportItems">Enumeration of all exported types and functions (static methods).</param>
    /// <returns>The generated source.</returns>
    private SourceBuilder GenerateModuleInitializer(
      ISymbol? moduleInitializer,
      IEnumerable<ISymbol> exportItems)
    {
        var s = new SourceBuilder();

        s += "using System.CodeDom.Compiler;";
        s += "using System.Runtime.InteropServices;";
        s += "using Microsoft.JavaScript.NodeApi.Interop;";
        s += "using static Microsoft.JavaScript.NodeApi.Runtime.JSRuntime;";
        s++;
        s += "#pragma warning disable CS1591 // Do not warn about missing doc comments in generated code.";
        s++;
        s += "namespace Microsoft.JavaScript.NodeApi.Generated;";
        s++;

        string generatorName = typeof(ModuleGenerator).Assembly.GetName()!.Name!;
        Version? generatorVersion = typeof(ModuleGenerator).Assembly.GetName().Version;
        s += $"[GeneratedCode(\"{generatorName}\", \"{generatorVersion}\")]";
        s += $"public static class {ModuleInitializerClassName}";
        s += "{";

        // The unmanaged entrypoint is used only when the AOT-compiled module is loaded.
        s += "#if !NETFRAMEWORK";
        s += $"[UnmanagedCallersOnly(EntryPoint = \"{ModuleRegisterFunctionName}\")]";
        s += $"public static napi_value _{ModuleInitializeMethodName}(napi_env env, napi_value exports)";
        s += $"{s.Indent}=> {ModuleInitializeMethodName}(env, exports);";
        s += "#endif";
        s++;

        // The main initialization entrypoint is called by the `ManagedHost`, and by the unmanaged entrypoint.
        s += $"public static napi_value {ModuleInitializeMethodName}(napi_env env, napi_value exports)";
        s += "{";
        s += "var scope = new JSValueScope(JSValueScopeType.Module, env);";
        s += "try";
        s += "{";
        s += "JSRuntimeContext context = scope.RuntimeContext;";
        s += "JSValue exportsValue = new(exports, scope);";
        s++;

        if (moduleInitializer is IMethodSymbol moduleInitializerMethod)
        {
            // Just call the custom module initialization method. Additional tagged exports aren't supported.

            if (exportItems.Any())
            {
                ReportError(
                    DiagnosticId.InvalidModuleInitializer,
                    moduleInitializerMethod,
                    "[JSExport] attributes cannot be used with custom init method.");
            }

            string ns = GetNamespace(moduleInitializerMethod);
            string className = moduleInitializerMethod.ContainingType.Name;
            string methodName = moduleInitializerMethod.Name;
            s += $"return (napi_value){ns}.{className}.{methodName}(";
            s += "context, (JSObject)exportsValue);";
        }
        else
        {
            // Export the custom module class and/or additional types and static methods tagged for export.

            ExportModule(ref s, moduleInitializer as ITypeSymbol, exportItems);
            s++;
            s += "return (napi_value)exportsValue;";
        }

        // The module scope is not disposed before a successful return. It becomes the parent
        // of callback scopes, allowing the JS runtime instance to be inherited.

        s += "}";
        s += "catch (System.Exception ex)";
        s += "{";
        s += "System.Console.Error.WriteLine($\"Failed to export module: {ex}\");";
        s += "JSError.ThrowError(ex);";
        s += "scope.Dispose();";
        s += "return exports;";
        s += "}";
        s += "}";

        GenerateCallbackAdapters(ref s);

        foreach (ITypeSymbol interfaceSymbol in _exportedInterfaces)
        {
            s++;
            GenerateInterfaceAdapter(ref s, interfaceSymbol, _marshaller);
        }

        s += "}";

        return s;
    }

    /// <summary>
    /// Generates code to define all the properties of the module and return the module exports.
    /// </summary>
    private void ExportModule(
      ref SourceBuilder s,
      ITypeSymbol? moduleType,
      IEnumerable<ISymbol> exportItems)
    {
        if (moduleType != null)
        {
            string ns = GetNamespace(moduleType);
            s += $"exportsValue = new JSModuleBuilder<{ns}.{moduleType.Name}>()";
            s.IncreaseIndent();

            // Export non-static members of the module class.
            foreach (ISymbol? member in moduleType.GetMembers()
              .Where((m) => m.DeclaredAccessibility == Accessibility.Public && !m.IsStatic))
            {
                if (member is IMethodSymbol method && method.MethodKind == MethodKind.Ordinary)
                {
                    ExportMethod(ref s, method);
                }
                else if (member is IPropertySymbol property)
                {
                    ExportProperty(ref s, property);
                }
            }
        }
        else
        {
            s += $"exportsValue = new JSModuleBuilder<JSRuntimeContext>()";
            s.IncreaseIndent();
        }

        // Export types and functions (static methods) tagged with [JSExport]
        foreach (ISymbol exportItem in exportItems)
        {
            string exportName = GetExportName(exportItem);
            if (exportItem is ITypeSymbol exportType)
            {
                ExportType(ref s, exportType, exportName);
            }
            else if (exportItem is IPropertySymbol exportProperty)
            {
                // Export tagged static properties as properties on the module.
                ExportProperty(ref s, exportProperty, exportName);
            }
            else if (exportItem is IMethodSymbol exportMethod)
            {
                // Export tagged static methods as top-level functions on the module.
                ExportMethod(ref s, exportMethod, exportName);
            }
            else if (exportItem is ITypeSymbol exportDelegate &&
                exportDelegate.TypeKind == TypeKind.Delegate)
            {
                ExportDelegate(exportDelegate);
            }
        }

        if (moduleType != null)
        {
            // Construct an instance of the custom module class when the module is initialized.
            // If a no-args constructor is not present then the generated code will not compile.
            string ns = GetNamespace(moduleType);
            s += $".ExportModule(new {ns}.{moduleType.Name}(), (JSObject)exportsValue);";
        }
        else
        {
            s += $".ExportModule(context, (JSObject)exportsValue);";
        }

        s.DecreaseIndent();
    }

    /// <summary>
    /// Generates code to export a class, struct, interface, enum, or delegate type.
    /// </summary>
    private void ExportType(
        ref SourceBuilder s,
        ITypeSymbol type,
        string? exportName = null)
    {
        exportName ??= type.Name;

        string propertyAttributes = string.Empty;
        if (type.ContainingType != null)
        {
            propertyAttributes = ", JSPropertyAttributes.Static | " +
                "JSPropertyAttributes.Enumerable | JSPropertyAttributes.Configurable";
        }

        if (type.TypeKind == TypeKind.Class ||
            type.TypeKind == TypeKind.Interface)
        {
            s += $".AddProperty(\"{exportName}\",";
            s.IncreaseIndent();

            string ns = GetNamespace(type);
            if (type.TypeKind == TypeKind.Interface)
            {
                // Interfaces do not have constructors.
                s += $"new JSClassBuilder<{GetFullName(type)}>(\"{exportName}\")";
                _exportedInterfaces.Add(type);
            }
            else if (type.IsStatic)
            {
                // Static classes do not have constructors, and cannot be used as type params.
                s += $"new JSClassBuilder<object>(\"{exportName}\")";
            }
            else
            {
                s += $"new JSClassBuilder<{GetFullName(type)}>(\"{exportName}\",";

                // The class constructor may take no parameter, or a single JSCallbackArgs
                // parameter, or may use an adapter to support arbitrary parameters.
                if (IsConstructorCallbackAdapterRequired(type))
                {
                    LambdaExpression adapter;
                    ConstructorInfo[] constructors = type.GetMembers()
                        .OfType<IMethodSymbol>()
                        .Where((m) => m.MethodKind == MethodKind.Constructor)
                        .Select((c) => c.AsConstructorInfo())
                        .ToArray();
                    if (constructors.Length == 1)
                    {
                        adapter = _marshaller.BuildFromJSConstructorExpression(constructors[0]);
                        s += $"\t{adapter.Name})";
                    }
                    else
                    {
                        adapter = _marshaller.BuildConstructorOverloadDescriptorExpression(
                            constructors);
                        s += $"\t{adapter.Name}())";
                    }
                    _callbackAdapters.Add(adapter.Name!, adapter);
                }
                else if (type.GetMembers().OfType<IMethodSymbol>().Any((m) =>
                    m.MethodKind == MethodKind.Constructor && m.Parameters.Length == 0))
                {
                    s += $"\t() => new {ns}.{type.Name}())";
                }
                else
                {
                    s += $"\t(args) => new {ns}.{type.Name}(args))";
                }
            }

            // Export all the class members, then define the class.
            ExportMembers(ref s, type);

            s += (type.TypeKind == TypeKind.Interface ? ".DefineInterface()" :
                type.IsStatic ? ".DefineStaticClass()" : ".DefineClass()") +
                propertyAttributes + ')';
            s.DecreaseIndent();
        }
        else if (type.TypeKind == TypeKind.Struct)
        {
            s += $".AddProperty(\"{exportName}\",";
            s.IncreaseIndent();

            string ns = GetNamespace(type);
            s += $"new JSStructBuilder<{GetFullName(type)}>(\"{exportName}\")";

            ExportMembers(ref s, type);
            s += $".DefineStruct(){propertyAttributes})";
            s.DecreaseIndent();
        }
        else if (type.TypeKind == TypeKind.Enum)
        {
            s += $".AddProperty(\"{exportName}\",";
            s.IncreaseIndent();

            // Exported enums are similar to static classes with integer properties.
            s += $"new JSClassBuilder<object>(\"{exportName}\")";
            ExportMembers(ref s, type);
            s += $".DefineEnum(){propertyAttributes})";
            s.DecreaseIndent();
        }
        else if (type.TypeKind == TypeKind.Delegate)
        {
            ExportDelegate(type);
        }
    }

    /// <summary>
    /// Generates code to define properties and methods for an exported class or struct type.
    /// </summary>
    private void ExportMembers(
      ref SourceBuilder s,
      ITypeSymbol type)
    {
        bool isStreamClass = typeof(System.IO.Stream).IsAssignableFrom(type.AsType());

        foreach (ISymbol member in type.GetMembers()
          .Where((m) => m.DeclaredAccessibility == Accessibility.Public))
        {
            if (isStreamClass && !member.IsStatic)
            {
                // Only static members on stream subclasses are exported to JS.
                continue;
            }

            if (member is IMethodSymbol method && method.MethodKind == MethodKind.Ordinary)
            {
                ExportMethod(ref s, method);
            }
            else if (member is IPropertySymbol property)
            {
                ExportProperty(ref s, property);
            }
            else if (type.TypeKind == TypeKind.Enum && member is IFieldSymbol field)
            {
                s += $".AddProperty(\"{field.Name}\", {field.ConstantValue}, " +
                    "JSPropertyAttributes.Static | JSPropertyAttributes.Enumerable)";
            }
            else if (member is INamedTypeSymbol nestedType)
            {
                ExportType(ref s, nestedType);
            }
        }
    }

    /// <summary>
    /// Generate code for a method exported on a class, struct, or module.
    /// </summary>
    private void ExportMethod(
      ref SourceBuilder s,
      IMethodSymbol method,
      string? exportName = null)
    {
        exportName ??= ToCamelCase(method.Name);

        // An adapter method may be used to support marshalling arbitrary parameters,
        // if the method does not match the `JSCallback` signature.
        string attributes = "JSPropertyAttributes.DefaultMethod" +
            (method.IsStatic ? " | JSPropertyAttributes.Static" : string.Empty);
        if (method.IsGenericMethod)
        {
            // TODO: Export generic method.
        }
        else if (IsMethodCallbackAdapterRequired(method))
        {
            Expression<JSCallback> adapter =
                _marshaller.BuildFromJSMethodExpression(method.AsMethodInfo());
            _callbackAdapters.Add(adapter.Name!, adapter);
            s += $".AddMethod(\"{exportName}\", {adapter.Name},\n\t{attributes})";
        }
        else
        {
            string ns = GetNamespace(method);
            string className = method.ContainingType.Name;
            s += $".AddMethod(\"{exportName}\", " +
                $"{ns}.{className}.{method.Name},\n\t{attributes})";
        }
    }

    /// <summary>
    /// Generates code for a property exported on a class, struct, or module.
    /// </summary>
    private void ExportProperty(
      ref SourceBuilder s,
      IPropertySymbol property,
      string? exportName = null)
    {
        exportName ??= ToCamelCase(property.Name);

        bool writable = property.SetMethod != null ||
            (!property.IsStatic && property.ContainingType.TypeKind == TypeKind.Struct);
        string attributes = "JSPropertyAttributes.Enumerable | JSPropertyAttributes.Configurable" +
            (writable ? " | JSPropertyAttributes.Writable" : string.Empty) +
            (property.IsStatic ? " | JSPropertyAttributes.Static" : string.Empty);

        if (property.ContainingType.TypeKind == TypeKind.Struct && !property.IsStatic)
        {
            // Struct instance properties are not backed by getter/setter methods. The entire
            // struct is always passed by value. Properties are converted to/from `JSValue` by
            // the struct adapter method.
            s += $".AddProperty(\"{exportName}\", {attributes})";
            return;
        }

        s += $".AddProperty(\"{exportName}\",";
        s.IncreaseIndent();

        string ns = GetNamespace(property);
        string className = property.ContainingType.Name;

        if (property.GetMethod?.DeclaredAccessibility != Accessibility.Public)
        {
            s += $"getter: () => default,";
        }
        else if (property.Type.AsType() != typeof(JSValue))
        {
            Expression<JSCallback> adapter =
                _marshaller.BuildFromJSMethodExpression(property.AsPropertyInfo().GetMethod!);
            _callbackAdapters.Add(adapter.Name!, adapter);
            s += $"getter: {adapter.Name},";
        }
        else if (property.IsStatic)
        {
            s += $"getter: () => {ns}.{className}.{property.Name},";
        }
        else
        {
            s += $"getter: (obj) => obj.{property.Name},";
        }

        if (property.SetMethod?.DeclaredAccessibility != Accessibility.Public)
        {
            s += $"setter: null,";
        }
        else if (property.Type.AsType() != typeof(JSValue))
        {
            Expression<JSCallback> adapter =
                _marshaller.BuildFromJSMethodExpression(property.AsPropertyInfo().SetMethod!);
            _callbackAdapters.Add(adapter.Name!, adapter);
            s += $"setter: {adapter.Name},";
        }
        else if (property.IsStatic)
        {
            s += $"setter: (value) => {ns}.{className}.{property.Name} = value,";
        }
        else
        {
            s += $"setter: (obj, value) => obj.{property.Name} = value,";
        }

        s += $"{attributes})";

        s.DecreaseIndent();
    }

    private void ExportDelegate(ITypeSymbol delegateType)
    {
        MethodInfo delegateInvokeMethod = delegateType.AsType().GetMethod("Invoke")!;
        LambdaExpression fromAdapter = _marshaller.BuildFromJSFunctionExpression(
            delegateInvokeMethod);
        _callbackAdapters.Add(fromAdapter.Name!, fromAdapter);
        LambdaExpression toAapter = _marshaller.BuildToJSFunctionExpression(
            delegateInvokeMethod);
        _callbackAdapters.Add(toAapter.Name!, toAapter);
    }

    /// <summary>
    /// Gets the projected name for a symbol, which may be different from its C# name.
    /// </summary>
    public static string GetExportName(ISymbol symbol)
    {
        // If the symbol has a JSExportAttribute.Name property, use that.
        if (GetJSExportAttribute(symbol)?.ConstructorArguments.SingleOrDefault().Value
            is string exportName)
        {
            return exportName;
        }

        // Member names are automatically formatted as camelCase; type names are not.
        return symbol is ITypeSymbol ? symbol.Name : ToCamelCase(symbol.Name);
    }

    /// <summary>
    /// Gets the [JSExport] attribute data for a symbol, if any.
    /// </summary>
    public static AttributeData? GetJSExportAttribute(ISymbol symbol)
    {
        return symbol.GetAttributes().SingleOrDefault(
            (a) => a.AttributeClass?.Name == "JSExportAttribute");
    }

    /// <summary>
    /// Checks whether an adapter must be generated for a constructor. An adapter is unnecessary
    /// if the constructor takes either no parameters or a single JSCallbackArgs parameter.
    /// </summary>
    private bool IsConstructorCallbackAdapterRequired(ITypeSymbol type)
    {
        IMethodSymbol[] constructors = type.GetMembers().OfType<IMethodSymbol>()
            .Where((m) => m.MethodKind == MethodKind.Constructor)
            .ToArray();
        if (constructors.Length > 1)
        {
            return true;
        }

        if (constructors.Length == 0 || constructors.Any((c) => c.Parameters.Length == 0 ||
            (c.Parameters.Length == 1 && c.Parameters[0].Type.AsType() == typeof(JSCallbackArgs))))
        {
            return false;
        }

        return true;
    }

    /// <summary>
    /// Checks whether an adapter must be generated for a method. An adapter is unnecessary if
    /// the method takes either no parameters or a single JSCallbackArgs parameter and returns
    /// either void or JSValue.
    /// </summary>
    private bool IsMethodCallbackAdapterRequired(IMethodSymbol method)
    {
        if (method.IsStatic &&
            (method.Parameters.Length == 0 ||
            (method.Parameters.Length == 1 &&
            method.Parameters[0].Type.AsType() == typeof(JSCallbackArgs))) &&
            method.Parameters.All((p) => p.RefKind == RefKind.None) &&
            (method.ReturnsVoid ||
            method.ReturnType.AsType() == typeof(JSValue)))
        {
            return false;
        }

        return true;
    }

    /// <summary>
    /// Generates a class that implements an interface by making calls to a JS value.
    /// </summary>
    private static void GenerateInterfaceAdapter(
        ref SourceBuilder s,
        ITypeSymbol interfaceType,
        JSMarshaller _marshaller)
    {
        string ns = GetNamespace(interfaceType);
        string adapterName = $"proxy_{ns.Replace('.', '_')}_{interfaceType.Name}";

        static string ReplaceMethodVariables(string cs) =>
            cs.Replace(typeof(JSValue).Namespace + ".", "")
            .Replace("__value", "value");

        /*
         * private sealed class proxy_IInterfaceName : JSInterface, IInterfaceName
         * {
         *     public proxy_IInterfaceName(JSValue value) : base(value) { }
         *
         */
        s += $"private sealed class {adapterName} : JSInterface, {interfaceType}";
        s += "{";
        s += $"public {adapterName}(JSValue value) : base(value) {{ }}";

        foreach (ISymbol member in interfaceType.GetMembers())
        {
            if (member is IPropertySymbol property)
            {
                s++;
                s += $"{property.Type.WithNullableAnnotation(NullableAnnotation.NotAnnotated)} " +
                    $"{GetFullName(interfaceType)}.{property.Name}";
                s += "{";

                if (!property.IsWriteOnly)
                {
                    LambdaExpression getterAdapter =
                        _marshaller.BuildToJSPropertyGetExpression(property.AsPropertyInfo());
                    s += "get";
                    string cs = ReplaceMethodVariables(
                        _marshaller.MakeInterfaceExpression(getterAdapter).ToCS());
                    s += string.Join("\n", cs.Split('\n').Skip(1));
                }

                if (!property.IsReadOnly)
                {
                    LambdaExpression setterAdapter =
                        _marshaller.BuildToJSPropertySetExpression(property.AsPropertyInfo());
                    s += "set";
                    string cs = ReplaceMethodVariables(
                        _marshaller.MakeInterfaceExpression(setterAdapter).ToCS());
                    s += string.Join("\n", cs.Split('\n').Skip(1));
                }

                s += "}";
            }
            else if (member is IMethodSymbol method &&
                method.MethodKind == MethodKind.Ordinary)
            {
                s++;

                if (method.IsGenericMethod)
                {
                    // Invoking a generic method implemented by JS requires dynamic
                    // marshalling because the generic type arguments are not known
                    // ahead of time. This does not work in an AOT-compiled executable.

                    MethodInfo methodInfo = method.AsMethodInfo();
                    s += $"{ExpressionExtensions.FormatType(methodInfo.ReturnType)} " +
                        $"{GetFullName(method)}<" +
                        string.Join(", ", method.TypeParameters.Select((t) => t.Name)) +
                        ">(" + string.Join(", ", methodInfo.GetParameters().Select((p) =>
                            $"{ExpressionExtensions.FormatType(p.ParameterType)} {p.Name}")) + ")";
                    s += "{";

                    // The build-time generated dynamic marshalling code here is similar to
                    // that generated at runtime by `JSInterfaceMarshaller` when dynamic-binding.
                    IEnumerable<ITypeSymbol> typeArgs = method.TypeArguments;
                    s += "var currentMethod = (System.Reflection.MethodInfo)" +
                        "System.Reflection.MethodBase.GetCurrentMethod();";
                    s += $"currentMethod = currentMethod.{nameof(MethodInfo.MakeGenericMethod)}(" +
                        string.Join(", ", typeArgs.Select((t) => $"typeof({t.Name})")) + ");";
                    s += $"var jsMarshaller = {typeof(JSMarshaller).Namespace}." +
                        $"{nameof(JSMarshaller)}.{nameof(JSMarshaller.Current)};";

                    s += $"return ValueReference.Run((__this) => {{";

                    s += $"return ({GetFullName(method.ReturnType)})" +
                        $"jsMarshaller.{nameof(JSMarshaller.GetToJSMethodDelegate)}" +
                        $"(currentMethod).DynamicInvoke(__this, " +
                        string.Join(", ", method.Parameters.Select((p) => p.Name)) + ");";

                    s += "});";

                    s += "}";
                }
                else
                {
                    LambdaExpression methodAdapter = _marshaller.MakeInterfaceExpression(
                        _marshaller.BuildToJSMethodExpression(method.AsMethodInfo()));
                    s += ReplaceMethodVariables(methodAdapter.ToCS());
                }
            }
        }

        s += "}";
    }

    /// <summary>
    /// Generate supporting adapter methods that the module initialization depended on.
    /// </summary>
    private void GenerateCallbackAdapters(ref SourceBuilder s)
    {
        // First search through the callback expression trees to collect any additional
        // adapter lambdas that they depend on, so the dependencies can be generated also.
        CallbackAdapterCollector callbackAdapterFinder = new(_callbackAdapters);
        foreach (LambdaExpression? callbackAdapter in _callbackAdapters.Values.ToArray())
        {
            callbackAdapterFinder.Visit(callbackAdapter);
        }

        foreach (LambdaExpression callbackAdapter in _callbackAdapters.Values)
        {
            s++;
            s += "private static " + callbackAdapter.ToCS();
        }
    }

    private class CallbackAdapterCollector : ExpressionVisitor
    {
        private readonly Dictionary<string, LambdaExpression> _callbackAdapters;

        public CallbackAdapterCollector(
            Dictionary<string, LambdaExpression> callbackAdapters)
        {
            _callbackAdapters = callbackAdapters;
        }

        protected override Expression VisitInvocation(InvocationExpression node)
        {
            if (node.Expression is LambdaExpression callbackAdapter &&
                !_callbackAdapters.ContainsKey(callbackAdapter.Name!))
            {
                _callbackAdapters.Add(callbackAdapter.Name!, callbackAdapter);
            }

            return base.VisitInvocation(node);
        }
    }
}<|MERGE_RESOLUTION|>--- conflicted
+++ resolved
@@ -38,13 +38,9 @@
 
     public GeneratorExecutionContext Context { get; protected set; }
 
-<<<<<<< HEAD
-    public void Initialize(GeneratorInitializationContext _ /*context*/)
-=======
 #pragma warning disable IDE0060 // Unused parameter
     public void Initialize(GeneratorInitializationContext context)
 #pragma warning restore IDE0060
->>>>>>> 61ce5b37
     {
         // Note source generators cannot be directly launched in a debugger,
         // because the generator runs at build time, not at application run-time.
